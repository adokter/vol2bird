--- conflicted
+++ resolved
@@ -15,17 +15,10 @@
 
 ### repository contents
 
-<<<<<<< HEAD
 Browse source code at:  
 [https://github.com/adokter/vol2bird](https://github.com/adokter/vol2bird)
 
-Report a bug at:  
-=======
-Browse source code at:
-[https://github.com/adokter/vol2bird](https://github.com/adokter/vol2bird)
-
 Report a bug at:
->>>>>>> b5e4ed5d
 [https://github.com/adokter/vol2bird/issues](https://github.com/adokter/vol2bird/issues)
 
 * `data` contains two polar volume radar files for testing
