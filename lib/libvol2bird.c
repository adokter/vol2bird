/** vol2bird main functions
 * @file libvol2bird.c
 * @author Adriaan Dokter & Netherlands eScience Centre
 * @date 2015-05-05
 */

/*
 * Copyright 2015 Adriaan Dokter & Netherlands eScience Centre
 * If you want to use this software, please contact me at a.m.dokter@uva.nl
 *
 * This program calculates Vertical Profiles of Birds (VPBs) as described in
 *
 * Bird migration flight altitudes studied by a network of operational weather radars
 * Dokter A.M., Liechti F., Stark H., Delobbe L., Tabary P., Holleman I.
 * J. R. Soc. Interface, 8, 30–43, 2011
 * DOI: 10.1098/rsif.2010.0116
 *
 */


#include <stdio.h>
#include <string.h>
#include <limits.h>
#include <confuse.h>
#include <stdlib.h>
#include <math.h>
#include <unistd.h>
#include <vertical_profile.h>

#include "rave_io.h"
#include "rave_debug.h"
#include "polarvolume.h"
#include "polarscan.h"
#include "libvol2bird.h"
#include "libsvdfit.h"
#include "constants.h"
#undef RAD2DEG // to suppress redefine warning, also defined in dealias.h
#undef DEG2RAD // to suppress redefine warning, also defined in dealias.h
#include "libdealias.h"
#include "librender.h"

#ifdef RSL
#include "rsl.h"
#include "librsl.h"
#endif

#ifdef IRIS
#include "iris2odim.h"
#endif


// non-public function prototypes (local to this file/translation unit)

static int analyzeCells(PolarScan_t *scan, vol2birdScanUse_t scanUse, const int nCells, int dualpol, vol2bird_t *alldata);

static float calcDist(const int range1, const int azim1, const int range2, const int azim2, const float rscale, const float ascale);

static void calcTexture(PolarScan_t *scan, vol2birdScanUse_t scanUse, vol2bird_t* alldata);

static void classifyGatesSimple(vol2bird_t* alldata);

static void constructPointsArray(PolarVolume_t* volume, vol2birdScanUse_t *scanUse, vol2bird_t* alldata);

static int detNumberOfGates(const int iLayer, const float rangeScale, const float elevAngle,
                            const int nRang, const int nAzim, const float radarHeight, vol2bird_t* alldata);

static int detSvdfitArraySize(PolarVolume_t* volume, vol2birdScanUse_t *scanUse, vol2bird_t* alldata);

static vol2birdScanUse_t *determineScanUse(PolarVolume_t* volume, vol2bird_t* alldata);

static void exportBirdProfileAsJSON(vol2bird_t* alldata);

static int findWeatherCells(PolarScan_t *scan, const char* quantity, float quantityThreshold,
        int selectAboveThreshold, int iCellStart, int initialize, vol2bird_t* alldata);

static int findNearbyGateIndex(const int nAzimParent, const int nRangParent, const int iParent,
                        const int nAzimChild,  const int nRangChild,  const int iChild, int *iAzimReturn, int *iRangReturn);

static void fringeCells(PolarScan_t* scan, vol2bird_t* alldata);

CELLPROP* getCellProperties(PolarScan_t* scan, vol2birdScanUse_t scanUse, const int nCells, vol2bird_t* alldata);

static int getListOfSelectedGates(PolarScan_t* scan, vol2birdScanUse_t scanUse,
                                      const float altitudeMin, const float altitudeMax,
                                      float* points_local, int iRowPoints, int nColsPoints_local, vol2bird_t* alldata);

static int hasAzimuthGap(const float *points_local, const int nPoints, vol2bird_t* alldata);

static int includeGate(const int iProfileType, const int iQuantityType, const unsigned int gateCode, vol2bird_t* alldata);

const char* libvol2bird_version(void);

static int verticalProfile_AddCustomField(VerticalProfile_t* self, RaveField_t* field, const char* quantity);

static int profileArray2RaveField(vol2bird_t* alldata, int idx_profile, int idx_quantity, const char* quantity, RaveDataType raveType);

static int mapVolumeToProfile(VerticalProfile_t* vp, PolarVolume_t* volume);

PolarScanParam_t* PolarScan_newParam(PolarScan_t *scan, const char *quantity, RaveDataType type);

int PolarVolume_dealias(PolarVolume_t* pvol);

int PolarVolume_getEndDateTime(PolarVolume_t* pvol, char** EndDate, char** EndTime);

int PolarVolume_getStartDateTime(PolarVolume_t* pvol, char** StartDate, char** StartTime);

const char* PolarVolume_getEndTime(PolarVolume_t* pvol);

const char* PolarVolume_getEndDate(PolarVolume_t* pvol);

const char* PolarVolume_getStartDate(PolarVolume_t* pvol);

const char* PolarVolume_getStartTime(PolarVolume_t* pvol);

double PolarVolume_getWavelength(PolarVolume_t* pvol);

PolarScan_t* PolarScan_resample(PolarScan_t* scan, double rscale_proj, long nbins_proj, long nrays_proj);

PolarScanParam_t* PolarScanParam_resample(PolarScanParam_t* param, double rscale, double rscale_proj, long nbins_proj, long nrays_proj);

static void printCellProp(CELLPROP* cellProp, float elev, int nCells, int nCellsValid, vol2bird_t *alldata);

static void printGateCode(char* flags, const unsigned int gateCode);

static void printImage(PolarScan_t* scan, const char* quantity);

static int printMeta(PolarScan_t* scan, const char* quantity);

static void printProfile(vol2bird_t* alldata);

static int removeDroppedCells(CELLPROP *cellProp, const int nCells);

static int selectCellsToDrop(CELLPROP *cellProp, int nCells, int dualpol, vol2bird_t* alldata);

static int selectCellsToDrop_singlePol(CELLPROP *cellProp, int nCells, vol2bird_t* alldata);

static int selectCellsToDrop_dualPol(CELLPROP *cellProp, int nCells, vol2bird_t* alldata);

static void sortCellsByArea(CELLPROP *cellProp, const int nCells);

static void updateFlagFieldsInPointsArray(const float* yObs, const float* yFitted, const int* includedIndex, 
                                          const int nPointsIncluded, float* points_local, vol2bird_t* alldata);

static int updateMap(PolarScan_t* scan, CELLPROP *cellProp, const int nCells, vol2bird_t* alldata);

#ifdef IRIS
PolarVolume_t* vol2birdGetIRISVolume(char* filenames[], int nInputFiles);
#endif

PolarVolume_t* vol2birdGetODIMVolume(char* filenames[], int nInputFiles);

// non-public function declarations (local to this file/translation unit)

static int analyzeCells(PolarScan_t *scan, vol2birdScanUse_t scanUse, const int nCells, int dualpol, vol2bird_t *alldata) {

    // ----------------------------------------------------------------------------------- // 
    //  This function analyzes the cellImage array found by the 'findWeatherCells'         //
    //  procedure. Small cells are rejected and the cells are re-numbered according        //
    //  to size. The final number of cells in cellImage is returned as an integer.         // 
    // ----------------------------------------------------------------------------------- //

    CELLPROP *cellProp;
    int nCellsValid;
    long nAzim;
    long nRang;

    nCellsValid = nCells;
    nRang = PolarScan_getNbins(scan);
    nAzim = PolarScan_getNrays(scan);
    nCellsValid = 0;
    
    if(!PolarScan_hasParameter(scan, scanUse.cellName)){
        fprintf(stderr,"no CELL quantity in polar scan, aborting analyzeCells()\n");
        return 0;
    }
    
    // first deal with the case that no weather cells were detected by findWeatherCells
    if (nCells == 0) {
        for (int iAzim = 0; iAzim < nAzim; iAzim++) {
            for (int iRang = 0; iRang < nRang; iRang++) {
                PolarScan_setParameterValue(scan, scanUse.cellName, iRang, iAzim, -1);
            }
        }
        return nCellsValid;
    }
    
    cellProp = getCellProperties(scan, scanUse, nCells, alldata);

    selectCellsToDrop(cellProp, nCells, dualpol, alldata);    
    
    // sorting cell properties according to cell area. Drop small cells from map
    nCellsValid = updateMap(scan, cellProp, nCells, alldata);
        
    // printing of cell properties to stderr
    if (alldata->options.printCellProp == TRUE) {
        printCellProp(cellProp, (float) PolarScan_getElangle(scan), nCells, nCellsValid, alldata);
    } // endif (printCellProp == TRUE)

    free(cellProp);

    return nCellsValid;
} // analyzeCells



static float calcDist(const int iRang1, const int iAzim1, const int iRang2, 
    const int iAzim2, const float rangScale, const float azimScaleDeg) {

    // -------------------------------------------------------- //
    // This function calculates the distance between two gates  //
    // -------------------------------------------------------- //

    float range1;
    float range2;
    float azimuth1;
    float azimuth2;

    range1 = (float) iRang1 * rangScale;
    range2 = (float) iRang2 * rangScale;

    azimuth1 = (float) iAzim1 * azimScaleDeg * (float) DEG2RAD;
    azimuth2 = (float) iAzim2 * azimScaleDeg * (float) DEG2RAD;

    return (float) sqrt((range1 * range1) +
                (range2 * range2) -
                2 * (range1 * range2) * cos(azimuth1-azimuth2));


} // calcDist



static void calcTexture(PolarScan_t *scan, vol2birdScanUse_t scanUse, vol2bird_t* alldata) {


    // --------------------------------------------------------------------------------------- //
    // This function computes a texture parameter based on a block of (nRangNeighborhood x     //
    // nAzimNeighborhood) pixels. The texture parameter equals the local standard deviation    //
    // in the radial velocity field                                                            //
    // --------------------------------------------------------------------------------------- //


    int iRang, iRangLocal;
    int iAzim, iAzimLocal;
    long nRang;
    long nAzim;
    int iNeighborhood;
    int nNeighborhood;
    int count;
    double vradValGlobal;
    double vradValLocal;
    double dbzValGlobal;
    double dbzValLocal;
    double vradMissingValue;
    double vradUndetectValue;
    double dbzMissingValue;
    double dbzUndetectValue;
    double texMissingValue;
    double vmoment1;
    double vmoment2;
    double dbz;
    double tex;
    int iGlobal;
    int iLocal;
    double texOffset;
    double texScale;
    double dbzOffset;
    double dbzScale;
    double vradOffset;
    double vradScale;
    double vRadDiff;

    nRang = PolarScan_getNbins(scan);
    nAzim = PolarScan_getNrays(scan);

    PolarScanParam_t* texImage = PolarScan_getParameter(scan, scanUse.texName);
    PolarScanParam_t* vradImage = PolarScan_getParameter(scan, scanUse.vradName);
    PolarScanParam_t* dbzImage = PolarScan_getParameter(scan, scanUse.dbzName);

    dbzOffset = PolarScanParam_getOffset(dbzImage);
    dbzScale = PolarScanParam_getGain(dbzImage);
    dbzMissingValue = PolarScanParam_getNodata(dbzImage);
    dbzUndetectValue = PolarScanParam_getUndetect(dbzImage);

    vradOffset = PolarScanParam_getOffset(vradImage);
    vradScale = PolarScanParam_getGain(vradImage);
    vradMissingValue = PolarScanParam_getNodata(vradImage);
    vradUndetectValue = PolarScanParam_getUndetect(vradImage);

    texOffset = PolarScanParam_getOffset(texImage);
    texScale = PolarScanParam_getGain(texImage);
    texMissingValue = PolarScanParam_getNodata(texImage);

    nNeighborhood = (int)(alldata->constants.nRangNeighborhood * alldata->constants.nAzimNeighborhood);

    for (iAzim = 0; iAzim < nAzim; iAzim++) {
        for (iRang = 0; iRang < nRang; iRang++) {

            iGlobal = iRang + iAzim * nRang;

            // count number of direct neighbors above threshold
            count = 0;
            vmoment1 = 0;
            vmoment2 = 0;

            dbz = 0;

            for (iNeighborhood = 0; iNeighborhood < nNeighborhood; iNeighborhood++) {

                iLocal = findNearbyGateIndex(nAzim,nRang,iGlobal,alldata->constants.nAzimNeighborhood,
                         alldata->constants.nRangNeighborhood,iNeighborhood,&iAzimLocal,&iRangLocal);

                #ifdef FPRINTFON
                fprintf(stderr, "iLocal = %d; ",iLocal);
                #endif

                if (iLocal < 0) {
                    // iLocal less than zero are error codes
                    continue;
                }
                
                PolarScanParam_getValue(vradImage, iRang, iAzim, &vradValGlobal);
                PolarScanParam_getValue(vradImage, iRangLocal, iAzimLocal, &vradValLocal);
                PolarScanParam_getValue(dbzImage, iRang, iAzim, &dbzValGlobal);
                PolarScanParam_getValue(dbzImage, iRangLocal, iAzimLocal, &dbzValLocal);

                
                if (vradValLocal == vradMissingValue || dbzValLocal == dbzMissingValue ||
                    vradValLocal == vradUndetectValue || dbzValLocal == dbzUndetectValue) {
                    continue;
                }

                vRadDiff = vradOffset + vradScale * (vradValGlobal - vradValLocal);
                vmoment1 += vRadDiff;
                vmoment2 += SQUARE(vRadDiff);

                dbz += dbzOffset + dbzScale * dbzValLocal;

                count++;

            }

            vmoment1 /= count;
            vmoment2 /= count;
            dbz /= count;

            // when not enough neighbors, continue
            if (count < alldata->constants.nCountMin) {
                PolarScanParam_setValue(texImage,iRang,iAzim,texMissingValue);
            }
            else {

                tex = sqrt(XABS(vmoment2-SQUARE(vmoment1)));

                float tmpTex = (tex - texOffset) / texScale;
                if (-FLT_MAX <= tmpTex && tmpTex <= FLT_MAX) {
                    PolarScanParam_setValue(texImage,iRang,iAzim,(double) tmpTex);
                }
                else {
                    fprintf(stderr, "Error casting texture value of %f to float type at texImage[%d]. Aborting.\n",tmpTex,iGlobal);
                    return;
                }
                

                #ifdef FPRINTFON
                fprintf(stderr,
                        "\n(C) count = %d; nCountMin = %d; vmoment1 = %f; vmoment2 = %f; tex = %f; texBody[%d] = %f\n",
                        count, alldata->constants.nCountMin, vmoment1, vmoment2, tex,
                        iGlobal, tmpTex);
                #endif

            } //else
        } //for
    } //for
} // calcTexture



static void classifyGatesSimple(vol2bird_t* alldata) {
    
    int iPoint;
    
    for (iPoint = 0; iPoint < alldata->points.nRowsPoints; iPoint++) {
    
        const float azimValue = alldata->points.points[iPoint * alldata->points.nColsPoints + alldata->points.azimAngleCol];
        const float dbzValue = alldata->points.points[iPoint * alldata->points.nColsPoints + alldata->points.dbzValueCol];        
        const float vradValue = alldata->points.points[iPoint * alldata->points.nColsPoints + alldata->points.vradValueCol];
        const int cellValue = (int) alldata->points.points[iPoint * alldata->points.nColsPoints + alldata->points.cellValueCol];
        const float clutValue = alldata->points.points[iPoint * alldata->points.nColsPoints + alldata->points.clutValueCol];

        unsigned int gateCode = 0;
        
        if (alldata->options.useClutterMap && clutValue > alldata->options.clutterValueMin) {
            // this gate is true in the static clutter map
            gateCode |= 1<<(alldata->flags.flagPositionStaticClutter);
        }

        if (cellValue > 1) {
            // this gate is part of the cluttermap (without fringe)
            gateCode |= 1<<(alldata->flags.flagPositionDynamicClutter);
        }

        if (cellValue == 1) {
            // this gate is part of the fringe of the cluttermap
            gateCode |= 1<<(alldata->flags.flagPositionDynamicClutterFringe);
        }

        if ((isnan(vradValue) == TRUE) || (isnan(dbzValue) == TRUE)) {
            // this gate has no valid radial velocity data
            gateCode |= 1<<(alldata->flags.flagPositionVradMissing);
        }

        if (dbzValue > alldata->misc.dbzMax) {
            // this gate's dbz value is too high to be due to birds, it must be 
            // caused by something else
            gateCode |= 1<<(alldata->flags.flagPositionDbzTooHighForBirds);
        }

        if (fabs(vradValue) < alldata->constants.vradMin) {
            // this gate's radial velocity is too low; Excluded because possibly clutter
            gateCode |= 1<<(alldata->flags.flagPositionVradTooLow);
        }

        if (FALSE) {
            // this flag is set later on by updateFlagFieldsInPointsArray()
            // flagPositionVDifMax
        }

        if (azimValue < alldata->options.azimMin) {
            // the user can specify to exclude gates based on their azimuth;
            // this clause is for gates that have too low azimuth
            gateCode |= 1<<(alldata->flags.flagPositionAzimTooLow);
        }
        
        if (azimValue > alldata->options.azimMax) {
            // the user can specify to exclude gates based on their azimuth;
            // this clause is for gates that have too high azimuth
            gateCode |= 1<<(alldata->flags.flagPositionAzimTooHigh);
        }

        alldata->points.points[iPoint * alldata->points.nColsPoints + alldata->points.gateCodeCol] = (float) gateCode;
        
    }

    return;
    
    
};



static void constructPointsArray(PolarVolume_t* volume, vol2birdScanUse_t* scanUse, vol2bird_t* alldata) {
    
        // iterate over the scans in 'volume'
        int iScan;
        int nScans;
        
        // determine how many scan elevations the volume object contains
        nScans = PolarVolume_getNumberOfScans(volume);


        for (iScan = 0; iScan < nScans; iScan++) {
            if (scanUse[iScan].useScan == 1)
            {
                // initialize the scan object
                PolarScan_t* scan = NULL;
            
                // extract the scan object from the volume object
                scan = PolarVolume_getScan(volume, iScan);
                
                PolarScanParam_t *cellScanParam = NULL;
                PolarScanParam_t *texScanParam = NULL;
                
                // check that CELL parameter is not present, which might be after running MistNet
                if (!PolarScan_hasParameter(scan, CELLNAME)){
                    cellScanParam = PolarScan_newParam(scan, scanUse[iScan].cellName, RaveDataType_INT);
                }
                
                // only when dealing with normal (non-dual pol) data, generate a vrad texture field
				if (alldata->options.singlePol){
                    // ------------------------------------------------------------- //
                    //                      calculate vrad texture                   //
                    // ------------------------------------------------------------- //

                    texScanParam = PolarScan_newParam(scan, scanUse[iScan].texName, RaveDataType_DOUBLE);

                    calcTexture(scan, scanUse[iScan], alldata);					
				}

                int nCells = -1;

				// ------------------------------------------------------------- //
				//        find (weather) cells in the reflectivity image         //
				// ------------------------------------------------------------- //
				
                if (alldata->options.dualPol && !alldata->options.useMistNet){
                    
                    if (alldata->options.singlePol){
						
                        // first pass: single pol rain filtering
                        nCells = findWeatherCells(scan,scanUse[iScan].dbzName,alldata->options.dbzThresMin,TRUE,2,TRUE,alldata);
                        // first pass: single pol analysis of precipitation cells
                        analyzeCells(scan, scanUse[iScan], nCells, FALSE, alldata);
                        // second pass: dual pol precipitation filtering
                        nCells = findWeatherCells(scan,scanUse[iScan].rhohvName,
                                    alldata->options.rhohvThresMin,TRUE,nCells+1,FALSE,alldata);									
                    }
                    else{
                        nCells = findWeatherCells(scan,scanUse[iScan].rhohvName,
                                    alldata->options.rhohvThresMin,TRUE,2,TRUE,alldata);						
                    }

                }
                if (!alldata->options.dualPol && !alldata->options.useMistNet){
                    
                    nCells = findWeatherCells(scan,scanUse[iScan].dbzName,alldata->options.dbzThresMin,TRUE,2,TRUE,alldata);

                }
                
                if (alldata->options.useMistNet){
                    nCells = 2;
                }
                
                if (nCells<0){
                    fprintf(stderr,"Error: findWeatherCells exited with errors\n");
                    return;
                }
                
                if (alldata->options.printCellProp == TRUE) {
                    fprintf(stderr,"(%d/%d): found %d cells.\n",iScan+1, nScans, nCells);
                }
                
                // ------------------------------------------------------------- //
                //                      analyze cells                            //
                // ------------------------------------------------------------- //
                if (!alldata->options.useMistNet){
                    nCells=analyzeCells(scan, scanUse[iScan], nCells, alldata->options.dualPol, alldata);
                }
    
                // ------------------------------------------------------------- //
                //                     calculate fringe                          //
                // ------------------------------------------------------------- //
    
                fringeCells(scan, alldata); 
                
                // ------------------------------------------------------------- //
                //            print selected outputs to stderr                   //
                // ------------------------------------------------------------- //
    
                if (alldata->options.printDbz == TRUE) {
                    fprintf(stderr,"product = dbz\n");
                    printMeta(scan,scanUse[iScan].dbzName);
                    printImage(scan,scanUse[iScan].dbzName);
                }
                if (alldata->options.printVrad == TRUE) {
                    fprintf(stderr,"product = vrad\n");
                    printMeta(scan,scanUse[iScan].vradName);
                    printImage(scan,scanUse[iScan].vradName);
                }
                if (alldata->options.printRhohv == TRUE) {
                    fprintf(stderr,"product = rhohv\n");
                    printMeta(scan,scanUse[iScan].rhohvName);
                    printImage(scan,scanUse[iScan].rhohvName);
                }
                if (alldata->options.printTex == TRUE) {
                    fprintf(stderr,"product = tex\n");
                    printMeta(scan,scanUse[iScan].texName);
                    printImage(scan,scanUse[iScan].texName);
                }
                if (alldata->options.printCell == TRUE) {
                    fprintf(stderr,"product = cell\n");
                    printMeta(scan,scanUse[iScan].cellName);
                    printImage(scan,scanUse[iScan].cellName);
                }
                if (alldata->options.printClut == TRUE) { 
                    fprintf(stderr,"product = clut\n");
                    printMeta(scan,scanUse[iScan].clutName);
                    printImage(scan,scanUse[iScan].clutName);
                }
                            
                // ------------------------------------------------------------- //
                //    fill in the appropriate elements in the points array       //
                // ------------------------------------------------------------- //
    
                int iLayer;
                
                for (iLayer = 0; iLayer < alldata->options.nLayers; iLayer++) {
                    
                    float altitudeMin = iLayer * alldata->options.layerThickness;
                    float altitudeMax = (iLayer + 1) * alldata->options.layerThickness;
                    int iRowPoints = alldata->points.indexFrom[iLayer] + alldata->points.nPointsWritten[iLayer];
                        
                    int n = getListOfSelectedGates(scan, scanUse[iScan], altitudeMin, altitudeMax, 
                        &(alldata->points.points[0]), iRowPoints, alldata->points.nColsPoints, alldata);
                    
                    alldata->points.nPointsWritten[iLayer] += n;

                    if (alldata->points.indexFrom[iLayer] + alldata->points.nPointsWritten[iLayer] > alldata->points.indexTo[iLayer]) {
                        fprintf(stderr, "Problem occurred: writing over existing data\n");
                        return;
                    }
    
                } // endfor (iLayer = 0; iLayer < nLayers; iLayer++)
    
                // ------------------------------------------------------------- //
                //                         clean up                              //
                // ------------------------------------------------------------- //
    
                // free previously malloc'ed arrays                
                RAVE_OBJECT_RELEASE(scan);
                RAVE_OBJECT_RELEASE(texScanParam);
                RAVE_OBJECT_RELEASE(cellScanParam);
                
            }
        } // endfor (iScan = 0; iScan < nScans; iScan++)
}



static int detNumberOfGates(const int iLayer, 
                     const float rangeScale, const float elevAngle,
                     const int nRang, const int nAzim,
                     const float radarHeight, vol2bird_t* alldata) {

    // Determine the number of gates that are within the limits set
    // by (rangeMin,rangeMax) as well as by (iLayer*layerThickness,
    // (iLayer+1)*layerThickness).

    int nGates;
    int iRang;

    float layerHeight;
    float range;
    float beamHeight;


    nGates = 0;
    layerHeight = (iLayer + 0.5) * alldata->options.layerThickness;
    for (iRang = 0; iRang < nRang; iRang++) {
        range = (iRang + 0.5) * rangeScale;
        if (range < alldata->options.rangeMin || range > alldata->options.rangeMax) {
            // the gate is too close to the radar, or too far away
            continue;
        }
        beamHeight = range2height(range, elevAngle) + radarHeight;
        if (fabs(layerHeight - beamHeight) > 0.5*alldata->options.layerThickness) {
            // the gate is not close enough to the altitude layer of interest
            continue;
        }

        #ifdef FPRINTFON
        fprintf(stderr, "iRang = %d; range = %f; beamHeight = %f\n",iRang,range,beamHeight);
        #endif

        nGates += nAzim;

    } // for iRang

    return nGates;

} // detNumberOfGates()





static int detSvdfitArraySize(PolarVolume_t* volume, vol2birdScanUse_t* scanUse, vol2bird_t* alldata) {
    
    int iScan;
    int nScans = PolarVolume_getNumberOfScans(volume);

    int iLayer;
    int nRowsPoints_local = 0;
    
    int* nGates = malloc(sizeof(int) * alldata->options.nLayers);
    int* nGatesAcc = malloc(sizeof(int) * alldata->options.nLayers);
    
    for (iLayer = 0; iLayer < alldata->options.nLayers; iLayer++) {
        nGates[iLayer] = 0;
        nGatesAcc[iLayer] = 0;
    }

    for (iScan = 0; iScan < nScans; iScan++) {
        if (scanUse[iScan].useScan == 1)
        {
            for (iLayer = 0; iLayer < alldata->options.nLayers; iLayer++) {
    
                PolarScan_t* scan = PolarVolume_getScan(volume, iScan);
                
                int nRang = (int) PolarScan_getNbins(scan);
                int nAzim = (int) PolarScan_getNrays(scan);
                float elevAngle = (float) PolarScan_getElangle(scan);
                float rangeScale = (float) PolarScan_getRscale(scan);
                float radarHeight = (float) PolarScan_getHeight(scan);

                nGates[iLayer] += detNumberOfGates(iLayer, 
                    rangeScale, elevAngle, nRang, 
                    nAzim, radarHeight, alldata);
                    
                RAVE_OBJECT_RELEASE(scan);

            }
        }
    }

    for (iLayer = 0; iLayer < alldata->options.nLayers; iLayer++) {
        if (iLayer == 0) {
            nGatesAcc[iLayer] = nGates[iLayer];
        }
        else {
            nGatesAcc[iLayer] = nGatesAcc[iLayer-1] + nGates[iLayer];
        }
    }
    nRowsPoints_local = nGatesAcc[alldata->options.nLayers-1];

    for (iLayer = 0; iLayer < alldata->options.nLayers; iLayer++) {
        if (iLayer == 0) {
            alldata->points.indexFrom[iLayer] = 0;
        }
        else {
            alldata->points.indexFrom[iLayer] = nGatesAcc[iLayer-1];
        }
    }
    for (iLayer = 0; iLayer < alldata->options.nLayers; iLayer++) {
        alldata->points.indexTo[iLayer] = nGatesAcc[iLayer];
    }

    free((void*) nGates);
    free((void*) nGatesAcc);

    return nRowsPoints_local;
    
}  // detSvdfitArraySize()




// Determine whether to use scan
static vol2birdScanUse_t* determineScanUse(PolarVolume_t* volume, vol2bird_t* alldata)
{
    RAVE_ASSERT((volume != NULL), "pvol == NULL");
    
	RaveAttribute_t *attr;
	PolarScan_t *scan;
	PolarScanParam_t *param;
	int result, nScans, iScan, nScansUsed;
	int noNyquist=0;
	vol2birdScanUse_t *scanUse;
	double nyquist, nyquistMin = DBL_MAX, nyquistMinUsed = DBL_MAX, nyquistMax = 0;
 
	
	// Read number of scans
	nScans = PolarVolume_getNumberOfScans(volume);
    
    // variable that will contain the number of scans to be used as determined by this function
    nScansUsed = 0;
	
	// Allocate memory for useScan variable
	scanUse = (vol2birdScanUse_t *) malloc(nScans * sizeof(vol2birdScanUse_t));
	
    // check that correlation coefficient is present
    // if not, revert to single pol mode
    if (alldata->options.dualPol){
        int dualPolPresent = FALSE;
        
        for (iScan = 0; iScan < nScans; iScan++)
        {
            scan = PolarVolume_getScan(volume, iScan);
            if (PolarScan_hasParameter(scan, "RHOHV")){
                dualPolPresent = TRUE;
            }
        }
        if (!dualPolPresent){
            fprintf(stderr,"Warning: no dual-pol moments found, switching to SINGLE POL mode\n");
            alldata->options.dualPol = FALSE;
        }
    }
    
	for (iScan = 0; iScan < nScans; iScan++)
	{
		// Initialize useScan and result
		scanUse[iScan].useScan = FALSE;
		result = 0;
		
		scan = PolarVolume_getScan(volume, iScan);

        // check that radial velocity parameter is present
		if (PolarScan_hasParameter(scan, "VRAD")){
			sprintf(scanUse[iScan].vradName,"VRAD");	
			scanUse[iScan].useScan = TRUE;
		}
		else{
			if (PolarScan_hasParameter(scan, "VRADH")){
				sprintf(scanUse[iScan].vradName,"VRADH");	
				scanUse[iScan].useScan = TRUE;
			}
			else{
				if (PolarScan_hasParameter(scan, "VRADV")){
					sprintf(scanUse[iScan].vradName,"VRADV");	
					scanUse[iScan].useScan = TRUE;
				}
			}
		}
		if (scanUse[iScan].useScan == FALSE){
			fprintf(stderr,"Warning: radial velocity missing, dropping scan %i ...\n",iScan+1);
		}

        // check that reflectivity parameter is present
        if (scanUse[iScan].useScan){
            if(PolarScan_hasParameter(scan,alldata->options.dbzType)){
                strcpy(scanUse[iScan].dbzName,alldata->options.dbzType);	
            }
            else{
                fprintf(stderr,"Warning: requested reflectivity factor '%s' missing, searching for alternatives ...\n",alldata->options.dbzType);
                if(PolarScan_hasParameter(scan, "DBZH")){
                    sprintf(scanUse[iScan].dbzName,"DBZH");	
                }
                else{
                    if (PolarScan_hasParameter(scan, "DBZV")){
                        sprintf(scanUse[iScan].dbzName,"DBZV");	
                    }
                    else{	
                        scanUse[iScan].useScan = FALSE;
                    }
	        }
            }
            if (scanUse[iScan].useScan == FALSE){
                fprintf(stderr,"Warning: reflectivity factor missing, dropping scan %i ...\n",iScan+1);
            }
        }
        
        // check that correlation coefficient is present
        if (alldata->options.dualPol){
            if (PolarScan_hasParameter(scan, "RHOHV")){
                sprintf(scanUse[iScan].rhohvName,"RHOHV");	
                scanUse[iScan].useScan = TRUE;
            }
            else{
                fprintf(stderr,"Warning: correlation coefficient missing, dropping scan %i ...\n",iScan+1);
                scanUse[iScan].useScan = FALSE;
            }
        }
        
        // check whether spectrum width parameter is present, and store its name
        strcpy(scanUse[iScan].wradName,"");
		if (PolarScan_hasParameter(scan, "WRAD")){
			sprintf(scanUse[iScan].wradName,"WRAD");	
		}
		else{
			if (PolarScan_hasParameter(scan, "WRADH")){
				sprintf(scanUse[iScan].wradName,"WRADH");	
			}
			else{
				if (PolarScan_hasParameter(scan, "WRADV")){
					sprintf(scanUse[iScan].vradName,"WRADV");	
				}
			}
		}
        
        // check that elevation is not too high or too low
        if (scanUse[iScan].useScan)
        {
            // drop scans with elevations outside the range set by user
            double elev = 360*PolarScan_getElangle(scan) / 2 / PI;
            if (elev < alldata->options.elevMin || elev > alldata->options.elevMax)
            {
                scanUse[iScan].useScan = FALSE;
                    fprintf(stderr,"Warning: elevation (%.1f deg) outside valid elevation range (%.1f-%.1f deg), dropping scan %i ...\n",\
                    elev,alldata->options.elevMin,alldata->options.elevMax,iScan+1);
            }
        }
        
        // check that range bin size has correct units
        if (scanUse[iScan].useScan)
        {
            // drop scans with range bin sizes below 1 meter
            double rscale = PolarScan_getRscale(scan);
            if (rscale < RSCALEMIN || rscale == 0)
            {
                scanUse[iScan].useScan = FALSE;
                    fprintf(stderr,"Warning: range bin size (%.2f metre) too small, dropping scan %i ...\n",\
                    rscale,iScan+1);
            }
        }
        
        // check that Nyquist velocity is not too low
        // retrieve Nyquist velocity if not present at scan level
        if (scanUse[iScan].useScan)
        {
            // Read Nyquist interval from scan how group
            attr = PolarScan_getAttribute(scan, "how/NI");
            result = 0;
            if (attr != (RaveAttribute_t *) NULL) result = RaveAttribute_getDouble(attr, &nyquist);

            // Read Nyquist interval from top level how group
            if (result == 0)
            {	
                // set flag that we found no nyquist interval at scan level
                noNyquist = 1;
                // proceed to top level how group
                attr = PolarVolume_getAttribute(volume, "how/NI");
                if (attr != (RaveAttribute_t *) NULL) result = RaveAttribute_getDouble(attr, &nyquist);
            }
            
            // Derive Nyquist interval from the offset attribute of the dataset
            // when no NI attribute was found
            if (result == 0)
            {
                // in case that we'll be using dealiased velocities, but also the original is available
                // we want to get the offset attribute of the original
                if(alldata->options.dealiasVrad && PolarScan_hasParameter(scan, "VRADDH") && PolarScan_hasParameter(scan, "VRADH")){
                    param = PolarScan_getParameter(scan, "VRADH");
                    nyquist = fabs(PolarScanParam_getOffset(param));
                }
                else{
                    param = PolarScan_getParameter(scan, scanUse[iScan].vradName);
                    nyquist = fabs(PolarScanParam_getOffset(param));
                }
                fprintf(stderr,"Warning: Nyquist interval attribute not found for scan %i, using radial velocity offset (%.1f m/s) instead \n",iScan+1,nyquist);
                RAVE_OBJECT_RELEASE(param);
            }
            
            // Set useScan to 0 if no Nyquist interval is available or if it is too low
            // only check for nyquist interval when we are NOT dealiasing the velocities
            if (nyquist < alldata->options.minNyquist){
                scanUse[iScan].useScan = 0;
                fprintf(stderr,"Warning: Nyquist velocity (%.1f m/s) too low, dropping scan %i ...\n",nyquist,iScan+1);
            }
            
            // if Nyquist interval (NI) attribute was missing at scan level, add it now
            if (noNyquist){
                RaveAttribute_t* attr_NI = RaveAttributeHelp_createDouble("how/NI", (double) nyquist);
                if (attr_NI == NULL && nyquist > 0){
                    fprintf(stderr, "warning: no valid Nyquist attribute could be added to scan\n");
                }
                else{    
                    PolarScan_addAttribute(scan, attr_NI);
                }
                RAVE_OBJECT_RELEASE(attr_NI);
            }
            
            if (nyquist < nyquistMin){
                nyquistMin=nyquist;
            }
            if (nyquist < nyquistMinUsed && nyquist > alldata->options.minNyquist){
                nyquistMinUsed=nyquist;
            }
            if (nyquist > nyquistMax){
                nyquistMax=nyquist;
            }
            
        }
        
        if (scanUse[iScan].useScan){

            // copy names of scans that will be generated by the program
            sprintf(scanUse[iScan].texName,TEXNAME);	
            sprintf(scanUse[iScan].clutName,CLUTNAME);	
            sprintf(scanUse[iScan].cellName,CELLNAME);	

            nScansUsed+=1;
        }
    }
        
        
    alldata->misc.nyquistMin = nyquistMin;
    alldata->misc.nyquistMinUsed = nyquistMinUsed;
    alldata->misc.nyquistMax = nyquistMax;
    
    // FIXME: better to make scanUse a struct that contains both the array of vol2birdScanUse_t objects
    // and the number nScansUSed, which now is stored ad hoc under alldata->misc
    alldata->misc.nScansUsed = nScansUsed;
    if(nScansUsed == 0){
        alldata->misc.vol2birdSuccessful = FALSE;
        return (vol2birdScanUse_t*) NULL;
    }
    
    // Return the array scanUse
    return scanUse;
}



static void exportBirdProfileAsJSON(vol2bird_t *alldata) {
    
    // produces valid JSON according to http://jsonlint.com/
    
    if (alldata->misc.initializationSuccessful==FALSE) {
        fprintf(stderr,"You need to initialize vol2bird before you can use it. Aborting.\n");
        return;
    }
    
    if (alldata->profiles.iProfileTypeLast != 1) {
        fprintf(stderr,"Export method expects profile 1, but found %d. Aborting.",alldata->profiles.iProfileTypeLast);
        return; 
    }
    
    int iLayer;


    FILE *f = fopen("vol2bird-profile1.json", "w");
    if (f == NULL)
    {
        printf("Error opening file 'vol2bird-profile1.json'!\n");
        exit(1);
    }
    
    fprintf(f,"[\n");
    for (iLayer = 0;iLayer < alldata->options.nLayers; iLayer += 1) {
        
        fprintf(f,"   {\n");
        
        {
            char varName[] = "HGHT";
            float val = alldata->profiles.profile[iLayer * alldata->profiles.nColsProfile +  0];
            if (isnan(val) == TRUE) {
                fprintf(f,"    \"%s\":null,\n",varName);
            }
            else {
                fprintf(f,"    \"%s\":%.2f,\n",varName,val);
            }
        }
        
        {
            char varName[] = "HGHT_max";
            float val = alldata->profiles.profile[iLayer * alldata->profiles.nColsProfile +  1];
            if (isnan(val) == TRUE) {
                fprintf(f,"    \"%s\":null,\n",varName);
            }
            else {
                fprintf(f,"    \"%s\":%.2f,\n",varName,val);
            }
        }
            
        {
            char varName[] = "u";
            float val = alldata->profiles.profile[iLayer * alldata->profiles.nColsProfile +  2];
            if (isnan(val) == TRUE) {
                fprintf(f,"    \"%s\":null,\n",varName);
            }
            else {
                fprintf(f,"    \"%s\":%.2f,\n",varName,val);
            }
        }
        
        {    
            char varName[] = "v";
            float val = alldata->profiles.profile[iLayer * alldata->profiles.nColsProfile +  3];
            if (isnan(val) == TRUE) {
                fprintf(f,"    \"%s\":null,\n",varName);
            }
            else {
                fprintf(f,"    \"%s\":%.2f,\n",varName,val);
            }
        }
        
        {    
            char varName[] = "w";
            float val = alldata->profiles.profile[iLayer * alldata->profiles.nColsProfile +  4];
            if (isnan(val) == TRUE) {
                fprintf(f,"    \"%s\":null,\n",varName);
            }
            else {
                fprintf(f,"    \"%s\":%.2f,\n",varName,val);
            }
        }
        
        {
            char varName[] = "ff";
            float val = alldata->profiles.profile[iLayer * alldata->profiles.nColsProfile +  5];
            if (isnan(val) == TRUE) {
                fprintf(f,"    \"%s\":null,\n",varName);
            }
            else {
                fprintf(f,"    \"%s\":%.2f,\n",varName,val);
            }
        }
            
        {
            char varName[] = "dd";
            float val = alldata->profiles.profile[iLayer * alldata->profiles.nColsProfile +  6];
            if (isnan(val) == TRUE) {
                fprintf(f,"    \"%s\":null,\n",varName);
            }
            else {
                fprintf(f,"    \"%s\":%.2f,\n",varName,val);
            }
        }
        
        {    
            char varName[] = "sd_vvp";
            float val = alldata->profiles.profile[iLayer * alldata->profiles.nColsProfile +  7];
            if (isnan(val) == TRUE) {
                fprintf(f,"    \"%s\":null,\n",varName);
            }
            else {
                fprintf(f,"    \"%s\":%.2f,\n",varName,val);
            }
        }
            
        {
            char varName[] = "gap";
            float val = alldata->profiles.profile[iLayer * alldata->profiles.nColsProfile +  8];
            if (isnan(val) == TRUE) {
                fprintf(f,"    \"%s\":null,\n",varName);
            }
            else {
                fprintf(f,"    \"%s\":%s,\n",varName,val == TRUE ? "true" : "false");
            }
        }

        {            
            char varName[] = "dbz";
            float val = alldata->profiles.profile[iLayer * alldata->profiles.nColsProfile +  9];
            if (isnan(val) == TRUE) {
                fprintf(f,"    \"%s\":null,\n",varName);
            }
            else {
                fprintf(f,"    \"%s\":%.2f,\n",varName,val);
            }
        }
            
        {
            char varName[] = "n";
            float val = alldata->profiles.profile[iLayer * alldata->profiles.nColsProfile +  10];
            if (isnan(val) == TRUE) {
                fprintf(f,"    \"%s\":null,\n",varName);
            }
            else {
                fprintf(f,"    \"%s\":%d,\n",varName,(int) val);
            }
        }
            
        {
            char varName[] = "eta";
            float val = alldata->profiles.profile[iLayer * alldata->profiles.nColsProfile +  11];
            if (isnan(val) == TRUE) {
                fprintf(f,"    \"%s\":null,\n",varName);
            }
            else {
                fprintf(f,"    \"%s\":%.2f,\n",varName,val);
            }
        }
        
        {    
            char varName[] = "dens";
            float val = alldata->profiles.profile[iLayer * alldata->profiles.nColsProfile +  12];
            if (isnan(val) == TRUE) {
                fprintf(f,"    \"%s\":null\n",varName);
            }
            else {
                fprintf(f,"    \"%s\":%.2f\n",varName,val);
            }
        }

        {
            char varName[] = "n_dbz";
            float val = alldata->profiles.profile[iLayer * alldata->profiles.nColsProfile +  13];
            if (isnan(val) == TRUE) {
                fprintf(f,"    \"%s\":null,\n",varName);
            }
            else {
                fprintf(f,"    \"%s\":%d,\n",varName,(int) val);
            }
        }

        fprintf(f,"   }");
        if (iLayer < alldata->options.nLayers - 1) {
            fprintf(f,",");
        }
        fprintf(f,"\n");
    }
    fprintf(f,"]\n");

}



static int findWeatherCells(PolarScan_t *scan, const char* quantity, float quantityThreshold,
        int selectAboveThreshold, int iCellStart, int initialize, vol2bird_t* alldata) {

    //  ----------------------------------------------------------------------------- //
    //  This function detects the cells in 'quantityImage' using a threshold value of      //
    //  'dbzThresMin' and a non-recursive algorithm which looks for neighboring       //
    //  pixels above that threshold. On return the marked cells are contained by      //
    //  'cellImage'. The number of detected cells/highest index value is returned.    //
    //  ----------------------------------------------------------------------------- //


    int iCellIdentifier;
    int nCells;
    int iRang,iRangLocal;
    int nRang;
    int iAzim, iAzimLocal;
    int nAzim;
    int iNeighborhood;
    int nNeighborhood;
    int count;
    int cellImageInitialValue;

    float quantityThres;

    int iGlobal;
    int iGlobalOther;
    int nGlobal;
    int iLocal;

    double quantityMissing;
    double quantityUndetect;
    int quantitynAzim;
    int quantitynRang;
    double quantityValueOffset;
    double quantityValueScale;
    double quantityValueGlobal, quantityValueLocal;
    double cellValueGlobal, cellValueLocal, cellValueOther;


    float quantityRangeScale;


    // These next two local variables 'nAzimNeighborhood' and 
    // 'nRangNeighborhood' shadow two static global variables of the 
    // same name, but that is in fact what you want. This is because the
    // value of 'nAzimNeighborHood' (function scope) is not equal to 
    // 'nAzimNeighborHood' (file scope) and because 'nRangNeighborHood' 
    // (function scope) is not equal to 'nRangNeighborHood' (file 
    // scope). The variable names are the same though, because they play
    // the same role in 'findNearbyGateIndex()'.
    int nAzimNeighborhood_local;
    int nRangNeighborhood_local;
    
    int nHalfNeighborhood;

    int cellIdentifierGlobal;
    int cellIdentifierGlobalOther;
    int iGlobalInner;


    #ifdef FPRINTFON
    int dbg = 0;
    #endif

    if (scan==NULL) {
        fprintf(stderr,"Input scan is NULL.\n");
        return -1;
    }
    
    PolarScanParam_t *scanParam = PolarScan_getParameter(scan, quantity);
    PolarScanParam_t *cellParam = PolarScan_getParameter(scan, CELLNAME);

    if (scanParam == NULL || cellParam == NULL) {
        fprintf(stderr,"%s and/or CELL quantities not found in polar scan\n", quantity);
        return -1;
    }

    // get direct pointer to the data block
    int* cellParamData = (int*) PolarScanParam_getData(cellParam);
    
    quantityMissing = PolarScanParam_getNodata(scanParam);
    quantityUndetect = PolarScanParam_getUndetect(scanParam);
    quantitynAzim = PolarScan_getNrays(scan);
    quantitynRang = PolarScan_getNbins(scan);
    quantityValueOffset = PolarScanParam_getOffset(scanParam);
    quantityValueScale = PolarScanParam_getGain(scanParam);
    quantityRangeScale = PolarScan_getRscale(scan);

    nAzim = quantitynAzim;
    nRang = quantitynRang;

    nGlobal = nAzim * nRang;
    
    // We use a neighborhood of 3x3, because in this function we are
    // interested in a cell's direct neighbors. See also comment at
    // variable definitions of 'nAzimNeighborhood' and 'nRangNeighborhood'
    // above. 
    nAzimNeighborhood_local = 3;
    nRangNeighborhood_local = 3;
    
    nNeighborhood = nAzimNeighborhood_local * nRangNeighborhood_local;
    nHalfNeighborhood = (nNeighborhood - 1)/2;


    if (scanParam != NULL) {
        quantityThres = (float) ((quantityThreshold - quantityValueOffset) / quantityValueScale);
    }

    cellImageInitialValue = CELLINIT;
	if(initialize){
		for (int iAzim = 0; iAzim < nAzim; iAzim++) {
			for (int iRang = 0; iRang < nRang; iRang++) {
				PolarScanParam_setValue(cellParam, iRang, iAzim, cellImageInitialValue);
			}
		}
	}

    // If threshold value is equal to missing value, produce a warning
    if (quantityThres == quantityMissing) {
        fprintf(stderr,"Warning: in function findWeatherCells, quantityThres equals quantityMissing\n");
    }

    // ----------------------------------------------------------------------- //
    // Labeling of groups of connected pixels using horizontal, vertical, and  //
    // diagonal connections. The algorithm is described in 'Digital Image      //
    // Processing' by Gonzales and Woods published by Addison-Wesley.          //
    // ----------------------------------------------------------------------- //

    // Typically the first cell will have iCellIdentifier = 2, because we reserve 1 for fringe
    // to be added by function fringeCells
    iCellIdentifier = iCellStart;

    for (iAzim = 0; iAzim < nAzim; iAzim++) {
        for (iRang = 0; iRang < nRang; iRang++) {

            iGlobal = iRang + iAzim * nRang;

            if ((float)(iRang + 1) * quantityRangeScale > alldata->misc.rCellMax) {
                continue;
            }
            else {
                #ifdef FPRINTFON
                fprintf(stderr, "iGlobal = %d\niRang + 1 = %d\n"
                "quantityRangeScale = %f\n"
                "rCellMax = %f\n"
                "(iRang + 1) * quantityRangeScale = %f\n"
                "((iRang + 1) * quantityRangeScale > rCellMax) = %d\n"
                "dbg=%d\n",iGlobal,iRang + 1,quantityRangeScale,alldata->misc.rCellMax,
                (iRang + 1) * quantityRangeScale,
                ((iRang + 1) * quantityRangeScale > alldata->misc.rCellMax),dbg);
                
                dbg++;
                #endif
            }

            #ifdef FPRINTFON
            fprintf(stderr,"iGlobal = %d\n",iGlobal);
            #endif
            
            PolarScanParam_getValue(scanParam, iRang, iAzim, &quantityValueGlobal);
            PolarScanParam_getValue(cellParam, iRang, iAzim, &cellValueGlobal);


            if (quantityValueGlobal == quantityMissing || quantityValueGlobal == quantityUndetect) {

                #ifdef FPRINTFON
                fprintf(stderr,"quantityImage[%d] == quantityMissing\n",iGlobal);
                #endif

                continue;
            }
            
            if (selectAboveThreshold && quantityValueGlobal < (float) quantityThres){
                continue;
            }
            if (!selectAboveThreshold && quantityValueGlobal > (float) quantityThres){
                continue;
            }

            // count number of direct neighbors above threshold
            count = 0;
            for (iNeighborhood = 0; iNeighborhood < nNeighborhood; iNeighborhood++) {

                iLocal = findNearbyGateIndex(nAzim,nRang,iGlobal,nAzimNeighborhood_local,nRangNeighborhood_local,iNeighborhood,&iAzimLocal,&iRangLocal);

                if (iLocal < 0) {
                    // iLocal below zero are error codes
                    continue;
                }
                
                PolarScanParam_getValue(scanParam, iRangLocal, iAzimLocal, &quantityValueLocal);

                if (quantityValueLocal > quantityThres) {
                    count++;
                }

            }
            // when not enough qualified neighbors, continue
            if (count - 1 < alldata->constants.nNeighborsMin) {
                continue;
            }

            #ifdef FPRINTFON
            fprintf(stderr,"iGlobal = %d, count = %d\n",iGlobal,count);
            #endif


            // Looking for horizontal, vertical, forward diagonal, and backward diagonal connections.
            for (iNeighborhood = 0; iNeighborhood < nHalfNeighborhood; iNeighborhood++) {

                iLocal = findNearbyGateIndex(nAzim,nRang,iGlobal,nAzimNeighborhood_local,nRangNeighborhood_local,iNeighborhood,&iAzimLocal,&iRangLocal);
//                fprintf(stderr, "iLocal %i - args %i %i %i %i %i %i %i %i\n",iLocal,nAzim,nRang,iGlobal,nAzimNeighborhood_local,nRangNeighborhood_local,iNeighborhood,iAzimLocal,iRangLocal);
                if (iLocal < 0) {
                    // iLocal less than zero are error codes
                    continue;
                }
                
                PolarScanParam_getValue(cellParam, iRangLocal, iAzimLocal, &cellValueLocal);

                // no connection found, go to next pixel within neighborhood
                if ((int) cellValueLocal == cellImageInitialValue) {
                    continue;
                }

                // if pixel still unassigned, assign same iCellIdentifier as connection
                if ((int) cellValueGlobal == cellImageInitialValue) {
                    PolarScanParam_setValue(cellParam, iRang, iAzim, cellValueLocal);
                    cellValueGlobal = cellValueLocal;
                }
                else {
                    // if connection found but pixel is already assigned a different iCellIdentifier:
                    if (cellValueGlobal != cellValueLocal) {
                        // merging cells detected: replace all other occurences by value of connection:
                        for (iGlobalOther = 0; iGlobalOther < nGlobal; iGlobalOther++) {
                            if (cellParamData[iGlobalOther] == cellValueGlobal) {
                                cellParamData[iGlobalOther] = cellValueLocal;
                            }
                            // note: not all iCellIdentifier need to be used eventually
                        }
                    }
                }
            }

            // When no connections are found, give a new number.
            if ((int) cellValueGlobal == cellImageInitialValue) {

                #ifdef FPRINTFON
                fprintf(stderr, "new cell found...assigning number %d\n",iCellIdentifier);
                #endif
                
                PolarScanParam_setValue(cellParam, iRang, iAzim, iCellIdentifier);
                iCellIdentifier++;
            }

        } // (iRang=0; iRang<nRang; iRang++)
    } // for (iAzim=0; iAzim<nAzim; iAzim++)


    // check whether a cell crosses the border of the array (remember that iAzim=0 is
    // adjacent to iAzim=nAzim-1):
    iAzim = 0;

    for (iRang = 0; iRang < nRang; iRang++) {

        iGlobal = iRang + iAzim * nRang;
        // index 1 in a 3x3 child array refers to the cell that is a direct neighbor of
        // iGlobal, but on the other side of the array (because the polar plot is wrapped
        // in the azimuth dimension):
        iGlobalOther = findNearbyGateIndex(nAzim,nRang,iGlobal,3,3,1,&iAzimLocal,&iRangLocal);
        PolarScanParam_getValue(cellParam, iRangLocal, iAzimLocal, &cellValueOther);

        #ifdef FPRINTFON
        fprintf(stderr,"iGlobal = %d, iGlobalOther = %d\n",iGlobal,iGlobalOther);
        #endif

        cellIdentifierGlobal = cellValueGlobal;
        cellIdentifierGlobalOther = cellValueOther;
        if (cellIdentifierGlobal != cellImageInitialValue && cellIdentifierGlobalOther != cellImageInitialValue ) {
            // adjacent gates, both part of a cell -> assign them the same identifier, i.e. assign
            // all elements of cellImage that are equal to cellImage[iGlobalOther] the value of
            // cellImage[iGlobal]

            for (iGlobalInner = 0; iGlobalInner < nGlobal; iGlobalInner++) {
                if (cellParamData[iGlobalInner] == cellIdentifierGlobalOther) {
                    cellParamData[iGlobalInner] = cellIdentifierGlobal;
                }
            }
        }
    }

    // Returning number of detected cells (including fringe/clutter)
    nCells = iCellIdentifier;

    return nCells;
} // findWeatherCells



static int findNearbyGateIndex(const int nAzimParent, const int nRangParent, const int iParent,
                        const int nAzimChild,  const int nRangChild,  const int iChild, int *iAzimReturn, int *iRangReturn) {



    if (nRangChild%2 != 1) {

        #ifdef FPRINTFON
        fprintf(stderr, "nRangChild must be an odd integer number.\n");
        #endif

        return -1;
    }

    if (nAzimChild%2 != 1) {

        #ifdef FPRINTFON
        fprintf(stderr, "nAzimChild must be an odd integer number.\n");
        #endif

        return -2;
    }

    if (iChild > nAzimChild * nRangChild - 1) {

        #ifdef FPRINTFON
        fprintf(stderr, "iChild is outside the child window.\n");
        #endif

        return -3;
    }


    const int iAzimParent = iParent / nRangParent;
    const int iRangParent = iParent % nRangParent;

    const int iAzimChild = iChild / nRangChild;
    const int iRangChild = iChild % nRangChild;

    // the azimuth dimension is wrapped (polar plot); iAzim = 0 is adjacent to iAzim = nAzim-1:
    *iAzimReturn = (iAzimParent - nAzimChild/2 + iAzimChild + nAzimParent) % nAzimParent;
    *iRangReturn = iRangParent - nRangChild/2 + iRangChild;


    if (*iRangReturn > nRangParent - 1) {

        #ifdef FPRINTFON
        fprintf(stderr, "iChild is outside the parent array on the right-hand side.\n");
        #endif

        return -4;
    }
    if (*iRangReturn < 0) {

        #ifdef FPRINTFON
        fprintf(stderr, "iChild is outside the parent array on the left-hand side.\n");
        #endif

        return -5;
    }
    
    return *iAzimReturn * nRangParent + *iRangReturn;
    
} // findNearbyGateIndex


static void fringeCells(PolarScan_t* scan, vol2bird_t* alldata) {

    // -------------------------------------------------------------------------- //
    // This function enlarges cells in cellImage by an additional fringe.         //
    // First a block around each pixel is searched for pixels within a distance   //
    // equal to 'fringeDist'.                                                     //
    // -------------------------------------------------------------------------- //

    if(!PolarScan_hasParameter(scan, CELLNAME)){
        fprintf(stderr,"no CELL quantity in polar scan, aborting fringeCells()\n");
        return;
    }

    int nRang = (int) PolarScan_getNbins(scan);
    int nAzim = (int) PolarScan_getNrays(scan);
    float aScale = 360.0f/ nAzim;
    float rScale = (float) PolarScan_getRscale(scan);
    PolarScanParam_t *cellParam = PolarScan_getParameter(scan,CELLNAME);
    int *cellImage = (int *) PolarScanParam_getData(cellParam);

    int iRang;
    int iAzim;
    int iNeighborhood;
    int nNeighborhood;
    int iRangLocal;
    int iAzimLocal;
    int iLocal;
    int rBlock;
    int aBlock;
    int isEdge;
    int iGlobal;
    float theDist;
    int nAzimChild;
    int nRangChild;

    float actualRange;
    float circumferenceAtActualRange;


    rBlock = ROUND(alldata->constants.fringeDist / rScale);
    for (iAzim = 0; iAzim < nAzim; iAzim++) {
        for (iRang = 0; iRang < nRang; iRang++) {

            iGlobal = iRang + iAzim * nRang;

            if (cellImage[iGlobal] <= 1) {
                continue; // with the next iGlobal; already fringe or not in cellImage
            }

            // determine whether current pixel is a pixel on the edge of a cell
            isEdge = FALSE;
            for (iNeighborhood = 0; iNeighborhood < 9 && isEdge == FALSE; iNeighborhood++) {

                iLocal = findNearbyGateIndex(nAzim,nRang,iGlobal,3,3,iNeighborhood,&iAzimLocal,&iRangLocal);

                if (iLocal < 0) {
                    // iLocal less than zero are error codes
                    continue; // with the next iGlobal
                }

                if (cellImage[iLocal] < 1) { //FIXME: Strictly this should be <=1, but then much slower
                    isEdge = TRUE;           //Now only pixels without any bordering fringe are 'fringed', giving very similar result (but improvement welcome)
                }

            }
            
            if (isEdge == FALSE) {
                continue; // with the next iGlobal
            }

            actualRange = (iRang+0.5) * rScale;
            circumferenceAtActualRange = 2 * PI * actualRange;
            aBlock = (alldata->constants.fringeDist / circumferenceAtActualRange) * nAzim;


            #ifdef FPRINTFON
            fprintf(stderr, "actualRange = %f\n",actualRange);
            fprintf(stderr, "circumferenceAtActualRange = %f\n",circumferenceAtActualRange);
            fprintf(stderr, "fringeDist / circumferenceAtActualRange = %f\n",alldata->constants.fringeDist / circumferenceAtActualRange);
            fprintf(stderr, "aBlock = %d\n", aBlock);
            fprintf(stderr, "rBlock = %d\n", rBlock);
            #endif

            nAzimChild = 2 * aBlock + 1;
            nRangChild = 2 * rBlock + 1;
            nNeighborhood = nAzimChild * nRangChild;

            for (iNeighborhood = 0; iNeighborhood < nNeighborhood; iNeighborhood++) {

                iLocal = findNearbyGateIndex(nAzim,nRang,iGlobal,nAzimChild,nRangChild,iNeighborhood,&iAzimLocal,&iRangLocal);

                if (iLocal < 0) {
                    // iLocal less than zero are error codes
                    continue;
                }

//                iAzimLocal = iLocal / nRang;
//                iRangLocal = iLocal % nRang;

                // if not within range or already in cellImage or already a fringe, do nothing
                theDist = calcDist(iRang, iAzim, iRangLocal, iAzimLocal, rScale, aScale);
                if (theDist > alldata->constants.fringeDist || cellImage[iLocal] >= 1) {
                    continue; // with the next iGlobal
                }
                // include pixel (iRangLocal,iAzimLocal) in fringe
                cellImage[iLocal] = 1;
                
            } // (iNeighborhood = 0; iNeighborhood < nNeighborhood; iNeighborhood++)
        } // (iRang = 0; iRang < nRang; iRang++)
    } // (iAzim = 0; iAzim < nAzim; iAzim++)

    return;

} // fringeCells


CELLPROP* getCellProperties(PolarScan_t* scan, vol2birdScanUse_t scanUse, const int nCells, vol2bird_t* alldata){    
    int iCell;
    int iGlobal;
    int iRang;
    int iAzim;
    long nAzim;
    long nRang;
    double rScale;
    double aScale;
    float nGatesValid;
    double dbzValue;
    double texValue = 0;
    double vradValue;
    double clutterValue = alldata->options.clutterValueMin;
    double cellValue;
    
    PolarScanParam_t *dbzParam = PolarScan_getParameter(scan,scanUse.dbzName);
    PolarScanParam_t *vradParam = PolarScan_getParameter(scan,scanUse.vradName);
    PolarScanParam_t *texParam = PolarScan_getParameter(scan,scanUse.texName);
    PolarScanParam_t *cellParam = PolarScan_getParameter(scan,scanUse.cellName);
    PolarScanParam_t *clutParam = PolarScan_getParameter(scan,scanUse.clutName);

    nRang = PolarScan_getNbins(scan);
    nAzim = PolarScan_getNrays(scan);
    rScale = PolarScan_getRscale(scan);
    aScale = (360.0/nAzim)*PI/180; // in radials
    
    // Allocating and initializing memory for cell properties.
    CELLPROP* cellProp;
    cellProp = (CELLPROP *)malloc(nCells*sizeof(CELLPROP));
    
    if (!cellProp) {
        fprintf(stderr,"Requested memory could not be allocated in getCellProperties!\n");
        return cellProp;
    }
    
    for (iCell = 0; iCell < nCells; iCell++) {
        cellProp[iCell].iRangOfMax = -1;
        cellProp[iCell].iAzimOfMax = -1;
        cellProp[iCell].nGates = 0;
        cellProp[iCell].nGatesClutter = 0;
        cellProp[iCell].area = 0;
        cellProp[iCell].dbzAvg = NAN;
        cellProp[iCell].texAvg = NAN;
        cellProp[iCell].dbzMax = NAN;
        cellProp[iCell].index = iCell;
        cellProp[iCell].drop = TRUE;
        cellProp[iCell].cv = NAN;
    }

    // Calculation of cell properties.
    RaveValueType typeDbz, typeVrad, typeTex, typeCell;
    typeTex = RaveValueType_DATA;
    for (iAzim = 0; iAzim < nAzim; iAzim++) {
        for (iRang = 0; iRang < nRang; iRang++) {

            iGlobal = iRang + iAzim * nRang;

            typeDbz=PolarScanParam_getConvertedValue(dbzParam, iRang, iAzim, &dbzValue);
            typeVrad=PolarScanParam_getConvertedValue(vradParam, iRang, iAzim, &vradValue);
            if (clutParam != NULL) PolarScanParam_getConvertedValue(clutParam, iRang, iAzim, &clutterValue);
            if (texParam != NULL) typeTex=PolarScanParam_getConvertedValue(texParam, iRang, iAzim, &texValue);
            typeCell = PolarScanParam_getConvertedValue(cellParam, iRang, iAzim, &cellValue);
	    
            iCell = (int) cellValue;

            // Note: this also throws out all nodata/undetect values for dbzValue
            if (iCell<0 || typeCell != RaveValueType_DATA) {
                continue;
            }

            #ifdef FPRINTFON
            fprintf(stderr,"dbzValue = %f; vradValue = %f; clutterValue = %f; texValue = %f\n",dbzValue,vradValue,clutterValue,texValue);
            fprintf(stderr,"iGlobal = %d, iCell = %d\n",iGlobal,iCell);
            #endif

            cellProp[iCell].nGates += 1;
            cellProp[iCell].area += rScale * rScale * iRang * sin(aScale)/(1000*1000);
            cellProp[iCell].drop = FALSE;

            // low radial velocities are treated as clutter, not included in calculation cell properties
            if ((fabs(vradValue) < alldata->constants.vradMin) && (typeVrad == RaveValueType_DATA)){

                cellProp[iCell].nGatesClutter += 1;

                #ifdef FPRINTFON
                fprintf(stderr,"iGlobal = %d: vrad too low...treating as clutter\n",iGlobal);
                #endif

                continue;
            }

            if (typeVrad != RaveValueType_DATA || typeDbz != RaveValueType_DATA || typeTex != RaveValueType_DATA){

                cellProp[iCell].nGatesClutter += 1;

                continue;
            }


            // pixels in clutter map not included in calculation cell properties
            if (alldata->options.useClutterMap == TRUE){
                if (clutterValue > alldata->options.clutterValueMin){
                    cellProp[iCell].nGatesClutter += 1;
                    continue;
                }
            }

            if (isnan(cellProp[iCell].dbzMax) || (dbzValue > cellProp[iCell].dbzMax)) {

                #ifdef FPRINTFON
                fprintf(stderr,"%d: new dbzMax value of %f found for this cell (%d).\n",iGlobal,dbzValue,iCell);
                #endif

                cellProp[iCell].dbzMax = dbzValue;
                cellProp[iCell].iRangOfMax = iGlobal%nRang;
                cellProp[iCell].iAzimOfMax = iGlobal/nRang;
            }

            if (isnan(cellProp[iCell].dbzAvg)) {
                cellProp[iCell].dbzAvg = dbzValue;
            } 
            else {
                // note that we average logarithmic values - done like this
                // to limit the contribution of high reflectivity outliers to the average
                cellProp[iCell].dbzAvg += dbzValue;
            }

            if (isnan(cellProp[iCell].texAvg)) {
                cellProp[iCell].texAvg = texValue;
            } 
            else {
                cellProp[iCell].texAvg += texValue;
            }
            
        } // for (iRang = 0; iRang < nRang; iRang++)
    } // for (iAzim = 0; iAzim < nAzim; iAzim++)


    for (iCell = 0; iCell < nCells; iCell++) {
        nGatesValid = cellProp[iCell].nGates - cellProp[iCell].nGatesClutter;
        if (nGatesValid > 0){
            cellProp[iCell].dbzAvg /= nGatesValid;
            cellProp[iCell].texAvg /= nGatesValid;
            cellProp[iCell].cv = cellProp[iCell].texAvg / cellProp[iCell].dbzAvg;
        }
    }
    
    return cellProp;
} // getCellProperties



static int getListOfSelectedGates(PolarScan_t* scan, vol2birdScanUse_t scanUse, const float altitudeMin, const float altitudeMax,
                           float* points_local, int iRowPoints, int nColsPoints_local, vol2bird_t* alldata) {

    // ------------------------------------------------------------------- //
    // Write combinations of an azimuth angle, an elevation angle, an      // 
    // observed vrad value, an observed dbz value, and a cell identifier   //
    // value into an external larger list.                                 //
    // ------------------------------------------------------------------- //

    int iAzim;
    int iRang;
    int nRang;
    int nAzim;
    int nPointsWritten_local;

    float gateHeight;
    float gateRange;
    float gateAzim;
    float rangeScale;
    float azimuthScale;
    float elevAngle;
    float radarHeight;
    double vradValue;
    double dbzValue;
    double cellValue;
    double clutValue = NAN;
    double nyquist = 0;
    
    nPointsWritten_local = 0;
    
    RaveValueType vradValueType, dbzValueType;
    
    nRang = (int) PolarScan_getNbins(scan);
    nAzim = (int) PolarScan_getNrays(scan);
    rangeScale = (float) PolarScan_getRscale(scan);
    azimuthScale = 360.0f/nAzim;
    elevAngle = (float) PolarScan_getElangle(scan);
    radarHeight = (float) PolarScan_getHeight(scan);
    RaveAttribute_t* attr = PolarScan_getAttribute(scan, "how/NI");
    if (attr != (RaveAttribute_t *) NULL){ 
        RaveAttribute_getDouble(attr, &nyquist);
    }
    
    PolarScanParam_t* vradParam = PolarScan_getParameter(scan,scanUse.vradName);
    PolarScanParam_t* dbzParam = PolarScan_getParameter(scan,scanUse.dbzName);
    PolarScanParam_t* cellParam = PolarScan_getParameter(scan,scanUse.cellName);
    PolarScanParam_t* clutParam = NULL;
    if (alldata->options.useClutterMap){
        clutParam = PolarScan_getParameter(scan,scanUse.clutName);
    }

    for (iRang = 0; iRang < nRang; iRang++) {

        // so gateRange represents a distance along the view direction (not necessarily horizontal)
        gateRange = ((float) iRang + 0.5f) * rangeScale;

        // note that "sin(elevAngle*DEG2RAD)" is equivalent to = "cos((90 - elevAngle)*DEG2RAD)":
        gateHeight = range2height(gateRange, elevAngle) + radarHeight;

        if (gateRange < alldata->options.rangeMin || gateRange > alldata->options.rangeMax) {
            // the current gate is either 
            // (1) too close to the radar; or
            // (2) too far away.
            continue;
        }
        if (gateHeight < altitudeMin || gateHeight > altitudeMax) {
            // if the height of the middle of the current gate is too far away from
            // the requested height, continue with the next gate
            continue;
        }

        // the gates at this range and elevation angle are within bounds,
        // include their data in the 'points' array:

        for (iAzim = 0; iAzim < nAzim; iAzim++) {

            gateAzim = ((float) iAzim + 0.5f) * azimuthScale;
            vradValueType = PolarScanParam_getConvertedValue(vradParam, iRang, iAzim, &vradValue);
            dbzValueType = PolarScanParam_getConvertedValue(dbzParam, iRang, iAzim, &dbzValue);
            PolarScanParam_getValue(cellParam, iRang, iAzim, &cellValue);
            if (alldata->options.useClutterMap){
                PolarScanParam_getValue(clutParam, iRang, iAzim, &clutValue);
            }

            // in the points array, store missing reflectivity values as the lowest possible reflectivity
            // this is to treat undetects as absence of scatterers
            if (dbzValueType != RaveValueType_DATA){
                dbzValue = NAN;
            }

            // in the points array, store missing vrad values as NAN
            // this is necessary because different scans may have different missing values
            if (vradValueType != RaveValueType_DATA){
                vradValue = NAN;
            }

            // store the location as a range, azimuth angle, elevation angle combination
            points_local[iRowPoints * nColsPoints_local + alldata->points.rangeCol] = gateRange;
            points_local[iRowPoints * nColsPoints_local + alldata->points.azimAngleCol] = gateAzim;
            points_local[iRowPoints * nColsPoints_local + alldata->points.elevAngleCol] = elevAngle * RAD2DEG;

            // also store the dbz value --useful when estimating the bird density
            points_local[iRowPoints * nColsPoints_local + alldata->points.dbzValueCol] = (float) dbzValue;
            
            // store the corresponding observed vrad value
            points_local[iRowPoints * nColsPoints_local + alldata->points.vradValueCol] = (float) vradValue;

            // store the corresponding cellImage value
            points_local[iRowPoints * nColsPoints_local + alldata->points.cellValueCol] = (float) cellValue;

            // set the gateCode to zero for now
            points_local[iRowPoints * nColsPoints_local + alldata->points.gateCodeCol] = (float) 0;

            // store the corresponding observed nyquist velocity
            points_local[iRowPoints * nColsPoints_local + alldata->points.nyquistCol] = (float) nyquist;

            // store the corresponding observed vrad value for now (to be dealiased later)
            points_local[iRowPoints * nColsPoints_local + alldata->points.vraddValueCol] = (float) vradValue;

            // store the corresponding observed vrad value for now (to be dealiased later)
            points_local[iRowPoints * nColsPoints_local + alldata->points.clutValueCol] = (float) clutValue;

            // raise the row counter by 1
            iRowPoints += 1;
            
            // raise number of points written by 1
            nPointsWritten_local += 1;

        }  //for iAzim
    } //for iRang

    return nPointsWritten_local;


} // getListOfSelectedGates


int vol2birdLoadClutterMap(PolarVolume_t* volume, char* file, float rangeMax){
    PolarVolume_t* clutVol = NULL;

    clutVol = vol2birdGetVolume(&file, 1, rangeMax,1);
            
    if(clutVol == NULL){
        fprintf(stderr, "Error: function loadClutterMap: failed to load file '%s'\n",file); 
        return -1;
    }
    
    int nClutScans = PolarVolume_getNumberOfScans(clutVol);

    if(nClutScans < 1){
        fprintf(stderr, "Error: function loadClutterMap: no clutter map data found in file '%s'\n",file); 
        RAVE_OBJECT_RELEASE(clutVol);
        return -1;
    }

    // iterate over the scans in 'volume'
    int iScan;
    int nScans;
    
    // determine how many scan elevations the volume object contains
    nScans = PolarVolume_getNumberOfScans(volume);

    for (iScan = 0; iScan < nScans; iScan++) {
        // initialize the scan object
        PolarScan_t* scan = NULL;
        PolarScan_t* clutScan = NULL;
        PolarScanParam_t* param = NULL;
        PolarScanParam_t* param_proj = NULL;
        
        int result;
        double elev, rscale;
        
        // extract the scan object from the volume object
        scan = PolarVolume_getScan(volume, iScan);
        
        // extract the cluttermap scan parameter closest in elevation
        elev = PolarScan_getElangle(scan);

        //FIXME: here PolarVolume_getScanClosestToElevation_vol2bird leads to a segmentation fault. It finds the correct scan, but
        //any operation here on the pointer leads to segfault...
        //clutScan = PolarVolume_getScanClosestToElevation_vol2bird(clutVol,elev);
        clutScan = PolarVolume_getScanClosestToElevation(clutVol,elev,0);

        param = PolarScan_getParameter(clutScan,CLUTNAME);
        
        if(param == NULL){
            fprintf(stderr, "Error in loadClutterMap: no scan parameter %s found in file %s\n", CLUTNAME,file);
            RAVE_OBJECT_RELEASE(clutVol);
            return -1;
        }
        
        // project the clutter map scan parameter to the correct dimensions
        rscale = PolarScan_getRscale(clutScan);
        param_proj = PolarScanParam_project_on_scan(param, scan, rscale);
        
        // add the clutter map scan parameter to the polar volume
        result = PolarScan_addParameter(scan, param_proj);

        if(result == 0){
            fprintf(stderr, "Warning in loadClutterMap: failed to add cluttermap for scan %i\n",iScan+1); 
        }
        
        RAVE_OBJECT_RELEASE(param_proj);
    }
    
    RAVE_OBJECT_RELEASE(clutVol);
    
    return 0;
}


// adds a scan parameter to the scan
PolarScanParam_t* PolarScan_newParam(PolarScan_t *scan, const char *quantity, RaveDataType type){
    if (scan == NULL){
        fprintf(stderr, "error in PolarScan_newParam(): cannat create a new polar scan parameter for scan NULL pointer\n");
        return NULL;        
    }
    
    if (PolarScan_hasParameter(scan, quantity)){
        fprintf(stderr, "Parameter %s already exists in polar scan\n", quantity);
        return NULL;
    }

    PolarScanParam_t *scanParam = NULL;
    scanParam = RAVE_OBJECT_NEW(&PolarScanParam_TYPE);

    if (scanParam == NULL){
        fprintf(stderr, "failed to allocate memory for new polar scan parameter\n");
        return NULL;
    }
    
    PolarScanParam_createData(scanParam, PolarScan_getNbins(scan), PolarScan_getNrays(scan), type);
    PolarScanParam_setQuantity(scanParam,quantity);
    PolarScanParam_setNodata(scanParam,NODATA);
    PolarScanParam_setUndetect(scanParam,UNDETECT);
    PolarScanParam_setOffset(scanParam,0);
    PolarScanParam_setGain(scanParam,1);
    
    // initialize all values to NODATA
    // (NOTE: this fails for negative values when type == RaveDataType_FLOAT, results in 0 being set. RAVE bug?)
    double nodata = PolarScanParam_getNodata(scanParam);
    for(int iRang = 0; iRang < PolarScan_getNbins(scan); iRang++){
        for(int iAzim = 0; iAzim < PolarScan_getNrays(scan); iAzim++){
            
            PolarScanParam_setValue(scanParam, iRang, iAzim, nodata);
        }
    }
        
    PolarScan_addParameter(scan, scanParam);
    
 //   RAVE_OBJECT_RELEASE(scanParam);
    
 //   scanParam = PolarScan_getParameter(scan, quantity);
    
    return scanParam;
}


long datetime2long(char* date, char* time){

    //concatenate date and time into a datetime string
    char *datetime = malloc(strlen(date)+strlen(time)+1);
    long result;
    strcpy(datetime,date);
    strcat(datetime,time);

    //convert datetime string to a decimal long
    char *eptr;
    long ldatetime;
    ldatetime = strtol(datetime, &eptr, 10);

    // check for conversion errors
    if (ldatetime == 0){
        #ifdef FPRINTFON
            fprintf(stderr,"Conversion error occurred\n");
        #endif
        result = (long) NULL;
    }
    else{
        result = ldatetime;
    }
    
    free(datetime);
    
    return(result);
}

const char* PolarVolume_getStartDate(PolarVolume_t* pvol){
    RAVE_ASSERT((pvol != NULL), "pvol == NULL");
    char* date = (char *) PolarVolume_getDate(pvol);
    char* time = (char *) PolarVolume_getTime(pvol);
    char* result = (char*) NULL;
    if(PolarVolume_getStartDateTime(pvol, &date, &time)==0){
        result = date;
    }
    return(result);  
}

const char* PolarVolume_getStartTime(PolarVolume_t* pvol){
    RAVE_ASSERT((pvol != NULL), "pvol == NULL");
    char* date = (char *) PolarVolume_getDate(pvol);
    char* time = (char *) PolarVolume_getTime(pvol);
    char* result = (char*) NULL;
    if(PolarVolume_getStartDateTime(pvol, &date, &time)==0){
        result = time;
    }
    return(result);  
}

const char* PolarVolume_getEndDate(PolarVolume_t* pvol){
    RAVE_ASSERT((pvol != NULL), "pvol == NULL");
    char* date = (char *) PolarVolume_getDate(pvol);
    char* time = (char *) PolarVolume_getTime(pvol);
    char* result = (char*) NULL;
    if(PolarVolume_getEndDateTime(pvol, &date, &time)==0){
        result = date;
    }
    return(result);  
}

const char* PolarVolume_getEndTime(PolarVolume_t* pvol){
    RAVE_ASSERT((pvol != NULL), "pvol == NULL");
    char* date = (char *) PolarVolume_getDate(pvol);
    char* time = (char *) PolarVolume_getTime(pvol);
    char* result = (char*) NULL;
    if(PolarVolume_getEndDateTime(pvol, &date, &time)==0){
        result = time;
    }
    return(result);  
}

int PolarVolume_getStartDateTime(PolarVolume_t* pvol, char** StartDate, char** StartTime)
{
    RAVE_ASSERT((pvol != NULL), "pvol == NULL");
    
    int result = -1;
    
    // Initialize datetimes
    long StartDateTime = (long) 99999999999999;
    
    int nScans;
    char* date;
    char* time;

    // Read number of scans
    nScans = PolarVolume_getNumberOfScans(pvol);
    
    // find the start date and time
    for (int iScan = 0; iScan < nScans; iScan++)
    {
        PolarScan_t* scan = PolarVolume_getScan(pvol, iScan);
        // useScan is set to zero if the quantity is not found in the scan
        if (scan != (PolarScan_t *) NULL){
            date = (char *) PolarScan_getStartDate(scan);
            time = (char *) PolarScan_getStartTime(scan);

            long datetime = datetime2long(date, time);
            
            //continue if no valid datetime can be constructed
            if (datetime == (long) NULL){
                continue;
            }
            
            if (datetime < StartDateTime){
                StartDateTime = datetime;
                *StartDate = date;
                *StartTime = time;
                // success, we found a valid start date time
                result = 0;
            }
        }
    }
    
    return result;
}

int PolarVolume_getEndDateTime(PolarVolume_t* pvol, char** EndDate, char** EndTime)
{
    RAVE_ASSERT((pvol != NULL), "pvol == NULL");

    int result = -1;

    // Initialize datetimes
    long EndDateTime = 00000000000000;
    
    int nScans;
    char* date;
    char* time;

    // Read number of scans
    nScans = PolarVolume_getNumberOfScans(pvol);
    
     // find the end date and time
    for (int iScan = 0; iScan < nScans; iScan++)
    {
        PolarScan_t* scan = PolarVolume_getScan(pvol, iScan);
        // useScan is set to zero if the quantity is not found in the scan
        if (scan != (PolarScan_t *) NULL){
            date = (char *) PolarScan_getEndDate(scan);
            time = (char *) PolarScan_getEndTime(scan);

            long datetime = datetime2long(date, time);
            
            //continue if no valid datetime can be constructed
            if ((date == NULL || time == NULL || datetime == (long) NULL)){
                continue;
            }
            
            if (datetime > EndDateTime){
                EndDateTime = datetime;
                *EndDate = date;
                *EndTime = time;
                // success, we found a valid start date time
                result = 0;
            }
        }
    }
    return result;
}


double PolarVolume_getWavelength(PolarVolume_t* pvol)
{
    RAVE_ASSERT((pvol != NULL), "pvol == NULL");
    
    double value = 0;

    RaveAttribute_t* attr = PolarVolume_getAttribute(pvol, "how/wavelength");
    if (attr != (RaveAttribute_t *) NULL){
        RaveAttribute_getDouble(attr, &value);
    }
    else{
        // wavelength attribute was not found in the root /how attribute
        // check whether we can find it under /dataset1/how 
        PolarScan_t* scan = PolarVolume_getScan(pvol, 1);
        if (scan != (PolarScan_t *) NULL){
            attr = PolarScan_getAttribute(scan, "how/wavelength");
            if (attr != (RaveAttribute_t *) NULL){
                RaveAttribute_getDouble(attr, &value);
                fprintf(stderr, "Warning: using radar wavelength stored for scan 1 (%f cm) for all scans ...\n", value);
            }
        }
    }
    
    return value;
}

double PolarVolume_setWavelength(PolarVolume_t* pvol, double wavelength)
{
    RAVE_ASSERT((pvol != NULL), "pvol == NULL");
    
    double value = 0;

    RaveAttribute_t* attr = PolarVolume_getAttribute(pvol, "how/wavelength");
    if (attr != (RaveAttribute_t *) NULL){
        RaveAttribute_getDouble(attr, &value);
    }
    else{
        // wavelength attribute was not found in the root /how attribute
        // check whether we can find it under /dataset1/how 
        PolarScan_t* scan = PolarVolume_getScan(pvol, 1);
        if (scan != (PolarScan_t *) NULL){
            attr = PolarScan_getAttribute(scan, "how/wavelength");
            if (attr != (RaveAttribute_t *) NULL){
                RaveAttribute_getDouble(attr, &value);
                fprintf(stderr, "Warning: using radar wavelength stored for scan 1 (%f cm) for all scans ...\n", value);
            }
        }
    }
    
    return value;
}

PolarScanParam_t* PolarScanParam_project_on_scan(PolarScanParam_t* param, PolarScan_t* scan, double rscale){
    PolarScanParam_t* param_proj = NULL;
    
    double rscale_proj = PolarScan_getRscale(scan);
    long nbins_proj = PolarScan_getNbins(scan);
    long nrays_proj = PolarScan_getNrays(scan);
    
    param_proj = PolarScanParam_resample(param, rscale, rscale_proj, nbins_proj, nrays_proj);
    
    return param_proj;
}

PolarVolume_t* PolarVolume_resample(PolarVolume_t* volume, double rscale_proj, long nbins_proj, long nrays_proj){
    int iScan;
    int nScans;
    
    nScans = PolarVolume_getNumberOfScans(volume);
    
    PolarScan_t* scan = NULL;
    PolarScan_t* scan_proj = NULL;

    // copy the volume
    PolarVolume_t* volume_proj = RAVE_OBJECT_CLONE(volume);
        
    // empty the scans in the copied volume
    for (iScan = nScans-1; iScan>=0 ; iScan--) { 
        PolarVolume_removeScan(volume_proj,iScan);
    }
   
    // iterate over the scans in source volume
    for (iScan = 0; iScan < nScans; iScan++) {
        scan = PolarVolume_getScan(volume, iScan);
        scan_proj = PolarScan_resample(scan, rscale_proj, nbins_proj, nrays_proj);
        PolarVolume_addScan(volume_proj, scan_proj);
        RAVE_OBJECT_RELEASE(scan_proj);
    }
    
    return volume_proj;
}

PolarScan_t* PolarScan_resample(PolarScan_t* scan, double rscale_proj, long nbins_proj, long nrays_proj){
    int iParam;
    
    // determine how many parameters the scan contains
    RaveList_t* ParamNames = PolarScan_getParameterNames(scan);
    int nParams = RaveList_size(ParamNames);

    // initialize the scan object
    PolarScan_t* scan_proj = NULL;
    PolarScanParam_t* param = NULL;
    PolarScanParam_t* param_proj = NULL;

    scan_proj = RAVE_OBJECT_CLONE(scan);
    PolarScan_removeAllParameters(scan_proj);
        
    double rscale = PolarScan_getRscale(scan);
    long nbins = PolarScan_getNbins(scan);
    long nrays = PolarScan_getNrays(scan);
    double elev = PolarScan_getElangle(scan)*180/PI;
    
    if (rscale > rscale_proj){
        fprintf(stderr, "Warning: requested range gate size (rscale=%3.1f m) too small for %2.1f degree scan, using %4.1f m\n", rscale_proj, elev, rscale);
        rscale_proj = rscale;
    }

    if (nbins < nbins_proj){
        fprintf(stderr, "Warning: requested number of range bins (Nbins=%li) too large for %3.1f degree scan, using %li bins\n", nbins_proj, elev, nbins);
        nbins_proj = nbins;
    }

    if (nrays < nrays_proj){
        fprintf(stderr, "Warning: requested number of azimuth rays (Nrays=%li) too large for %3.1f degree scan, using %li rays\n", nrays_proj, elev, nrays);
        nrays_proj = nrays;
    }
    
    // update scan object with new rscale
    PolarScan_setRscale(scan_proj, rscale_proj);
    
    // iterate over the parameters in scan
    for (iParam = 0; iParam < nParams; iParam++) {
        // extract the scan object from the volume object
        param = PolarScan_getParameter(scan, RaveList_get(ParamNames,iParam));
        // resample the parameter
        param_proj = PolarScanParam_resample(param, rscale, rscale_proj, nbins_proj, nrays_proj);
        // add parameter to scan
        PolarScan_addParameter(scan_proj, param_proj);
        // release the parameter
        RAVE_OBJECT_RELEASE(param_proj);
    }
    
    return scan_proj;
}

PolarScanParam_t* PolarScanParam_resample(PolarScanParam_t* param, double rscale, double rscale_proj, long nbins_proj, long nrays_proj){
    PolarScanParam_t* param_proj = NULL;
    
    long nrays = PolarScanParam_getNrays(param);
    
    double bin_scaling = rscale_proj/rscale;
    double ray_scaling = (double) nrays/nrays_proj;
    
    param_proj = RAVE_OBJECT_NEW(&PolarScanParam_TYPE);
    
    if (param_proj == NULL || !PolarScanParam_createData(param_proj, nbins_proj, nrays_proj, RaveDataType_DOUBLE)) {
        RAVE_ERROR0("Failed to create resampled polar scan parameter");
        goto error;
    }
    
    // copy the metadata
    PolarScanParam_setQuantity(param_proj, PolarScanParam_getQuantity(param));
    PolarScanParam_setOffset(param_proj,PolarScanParam_getOffset(param));
    PolarScanParam_setGain(param_proj,PolarScanParam_getGain(param));
    PolarScanParam_setNodata(param_proj,PolarScanParam_getNodata(param));
    PolarScanParam_setUndetect(param_proj,PolarScanParam_getUndetect(param));
    
    double value;
    RaveValueType valueType;
    
    // project onto new grid
    for(int iRay=0; iRay<nrays_proj; iRay++){
        for(int iBin=0; iBin<nbins_proj; iBin++){
            // initialize to nodata
            PolarScanParam_setValue(param_proj, iBin, iRay, PolarScanParam_getNodata(param));
            // read data from the scan parameter
            valueType = PolarScanParam_getValue(param, round(iBin*bin_scaling - 0.499999), round(iRay*ray_scaling - 0.499999), &value);
            // write data from the source scan parameter, to the newly projected scan paramter
            if (valueType != RaveValueType_UNDEFINED){
                PolarScanParam_setValue(param_proj, iBin, iRay, value);
            }
        }
    }
    error:
        return param_proj;
}



static int hasAzimuthGap(const float* points_local, const int nPoints, vol2bird_t* alldata) {

    int hasGap;
    int nObs[alldata->constants.nBinsGap];
    int iPoint;
    int iBinGap;
    int iBinGapNext;
    float azimuth;

    hasGap = FALSE;

    // Initialize histogram
    for (iBinGap = 0; iBinGap < alldata->constants.nBinsGap; iBinGap++) {
        nObs[iBinGap] = 0;
    }

    // Collect histogram data
    for (iPoint = 0; iPoint < nPoints; iPoint++) {
        azimuth = points_local[iPoint*alldata->misc.nDims];
        iBinGap = ((int) floor((azimuth / 360.0) * alldata->constants.nBinsGap)) % alldata->constants.nBinsGap;
        nObs[iBinGap]++;
    }

    // Detect adjacent bins in which the number of azimuth observations 
    // is less than the minimum required number
    for (iBinGap = 0; iBinGap < alldata->constants.nBinsGap; iBinGap++) {
        
        iBinGapNext = (iBinGap + 1) % alldata->constants.nBinsGap;
        
        if (nObs[iBinGap] < alldata->constants.nObsGapMin && nObs[iBinGapNext] < alldata->constants.nObsGapMin) {
            hasGap = TRUE;
        }
    }

    return hasGap;
    
} // hasAzimuthGap


const char* libvol2bird_version(void){
    return VERSION;
};


static int includeGate(const int iProfileType, const int iQuantityType, const unsigned int gateCode, vol2bird_t* alldata) {
    
    int doInclude = TRUE;
    
    if (gateCode & 1<<(alldata->flags.flagPositionStaticClutter)) {
        
        // i.e. flag 0 in gateCode is true
        // this gate is true in the static clutter map
        
        switch (iProfileType) {
            case 1 : 
                doInclude = FALSE;
                break;
            case 2 : 
                doInclude = FALSE;
                break;
            case 3 : 
                doInclude = FALSE;
                break;
            default :
                fprintf(stderr, "Something went wrong; behavior not implemented for given iProfileType.\n");
        }
    }
    
    if (gateCode & 1<<(alldata->flags.flagPositionDynamicClutter)) {
        
        // i.e. flag 1 in gateCode is true
        // this gate is part of the cluttermap (without fringe)
        
        switch (iProfileType) {
            case 1 : 
                doInclude = FALSE;
                break;
            case 2 : 
                break;
            case 3 : 
                break;
            default :
                fprintf(stderr, "Something went wrong; behavior not implemented for given iProfileType.\n");
        }
    }
        
    if (gateCode & 1<<(alldata->flags.flagPositionDynamicClutterFringe)) {
        
        // i.e. flag 2 in gateCode is true
        // this gate is part of the fringe of the cluttermap
        
        switch (iProfileType) {
            case 1 : 
                doInclude = FALSE;
                break;
            case 2 : 
                doInclude = FALSE;
                break;
            case 3 : 
                break;
            default :
                fprintf(stderr, "Something went wrong; behavior not implemented for given iProfileType.\n");
        }
    }
    
    if (iQuantityType && (gateCode & 1<<(alldata->flags.flagPositionVradMissing))) {
        
        // i.e. flag 3 in gateCode is true
        // this gate has reflectivity data but no corresponding radial velocity data
        // and iQuantityType != 0, i.e. we are not dealing with reflectivity quantities
        
        switch (iProfileType) {
            case 1 : 
		doInclude = FALSE;
                break;
            case 2 : 
                doInclude = FALSE;
                break;
            case 3 : 
                doInclude = FALSE;
                break;
            default :
                fprintf(stderr, "Something went wrong; behavior not implemented for given iProfileType.\n");
        }
    }

    if (!iQuantityType && (gateCode & 1<<(alldata->flags.flagPositionVradMissing)) && alldata->options.requireVrad) {
        
        // i.e. flag 3 in gateCode is true
        // this gate has reflectivity data but no corresponding radial velocity data
        // and iQuantityType == 0, i.e. we are dealing with reflectivity quantities
        // and requireVrad is true, i.e. we exclude gates without radial velocity data
        
        switch (iProfileType) {
            case 1 : 
                doInclude = FALSE;
                break;
            case 2 : 
                doInclude = FALSE;
                break;
            case 3 : 
                doInclude = FALSE;
                break;
            default :
                fprintf(stderr, "Something went wrong; behavior not implemented for given iProfileType.\n");
        }
    }
    
    if (gateCode & 1<<(alldata->flags.flagPositionDbzTooHighForBirds)) {
        
        // i.e. flag 4 in gateCode is true
        // this gate's dbz value is too high to be due to birds, it must be 
        // caused by something else

        
        switch (iProfileType) {
            case 1 : 
                doInclude = FALSE;
                break;
            case 2 : 
                break;
            case 3 : 
                break;
            default :
                fprintf(stderr, "Something went wrong; behavior not implemented for given iProfileType.\n");
        }
    }
    
    if (gateCode & 1<<(alldata->flags.flagPositionVradTooLow)) {
        
        // i.e. flag 5 in gateCode is true
        // this gate's radial velocity is very low, and therefore excluded as potential clutter.
        
        switch (iProfileType) {
            case 1 : 
                doInclude = FALSE;
                break;
            case 2 : 
                doInclude = FALSE;
                break;
            case 3 : 
                doInclude = FALSE;
                break;
            default :
                fprintf(stderr, "Something went wrong; behavior not implemented for given iProfileType.\n");
        }
    }
    
    if (iQuantityType && (gateCode & 1<<(alldata->flags.flagPositionVDifMax))) {

        // i.e. iQuantityType !=0, we are dealing with a selection for svdfit.
        // i.e. flag 6 in gateCode is true
        // after the first svdfit, this gate's fitted vRad was more than 
        // VDIFMAX away from the observed vRad for that gate. It is therefore
        // considered an outlier
        
        switch (iProfileType) {
            case 1 : 
                doInclude = FALSE;
                break;
            case 2 : 
                doInclude = FALSE;
                break;
            case 3 : 
                doInclude = FALSE;
                break;
            default :
                fprintf(stderr, "Something went wrong; behavior not implemented for given iProfileType.\n");
        }
    }



    if (!iQuantityType && (gateCode & 1<<(alldata->flags.flagPositionAzimTooLow))) {

        // i.e. iQuantityType == 0, we are NOT dealing with a selection for svdfit, but with a selection of reflectivities.
	// Azimuth selection does not apply to svdfit, because svdfit requires data at all azimuths
        // i.e. flag 7 in gateCode is true
        // the user can specify to exclude gates based on their azimuth;
        // this clause is for gates that have too low azimuth
        
        switch (iProfileType) {
            case 1 : 
                doInclude = FALSE;
                break;
            case 2 : 
                doInclude = FALSE;
                break;
            case 3 : 
                doInclude = FALSE;
                break;
            default :
                fprintf(stderr, "Something went wrong; behavior not implemented for given iProfileType.\n");
        }
    }


    if (!iQuantityType && (gateCode & 1<<(alldata->flags.flagPositionAzimTooHigh))) {

        // i.e. iQuantityType == 0, we are NOT dealing with a selection for svdfit, but with a selection of reflectivities.
	// Azimuth selection does not apply to svdfit, because svdfit requires data at all azimuths
        // i.e. flag 8 in gateCode is true
        // the user can specify to exclude gates based on their azimuth;
        // this clause is for gates that have too high azimuth
        
        switch (iProfileType) {
            case 1 : 
                doInclude = FALSE;
                break;
            case 2 : 
                doInclude = FALSE;
                break;
            case 3 : 
                doInclude = FALSE;
                break;
            default :
                fprintf(stderr, "Something went wrong; behavior not implemented for given iProfileType.\n");
        }
    }



    return doInclude;

} // includeGate


/**
 * Function name: isRegularFile
 * Intent: determines whether the given path is to a regular file
 * Note: also returns true on existing directories
 */
int isRegularFile(const char *path) {
    return (access(path, F_OK) != -1);
} /* end function is_regular_file */


static int readUserConfigOptions(cfg_t** cfg, const char * optsConfFilename) {


    cfg_opt_t opts[] = {
        CFG_FLOAT("HLAYER",HLAYER, CFGF_NONE),
        CFG_INT("NLAYER",NLAYER, CFGF_NONE),
        CFG_FLOAT("RANGEMIN",RANGEMIN, CFGF_NONE),
        CFG_FLOAT("RANGEMAX",RANGEMAX, CFGF_NONE),
        CFG_FLOAT("AZIMMIN",AZIMMIN, CFGF_NONE),
        CFG_FLOAT("AZIMMAX",AZIMMAX, CFGF_NONE),
        CFG_FLOAT("ELEVMIN",ELEVMIN, CFGF_NONE),
        CFG_FLOAT("ELEVMAX",ELEVMAX, CFGF_NONE),
        CFG_FLOAT("RADAR_WAVELENGTH_CM",RADAR_WAVELENGTH_CM,CFGF_NONE),
        CFG_BOOL("USE_CLUTTERMAP",USE_CLUTTERMAP,CFGF_NONE),
        CFG_STR("CLUTTERMAP",CLUTTERMAP,CFGF_NONE),
        CFG_FLOAT("CLUTTERVALUEMIN",CLUTTERVALUEMIN, CFGF_NONE),
        CFG_BOOL("VERBOSE_OUTPUT_REQUIRED",VERBOSE_OUTPUT_REQUIRED,CFGF_NONE),
        CFG_BOOL("PRINT_DBZ",PRINT_DBZ,CFGF_NONE),
        CFG_BOOL("PRINT_DEALIAS",PRINT_DEALIAS,CFGF_NONE),
        CFG_BOOL("PRINT_VRAD",PRINT_VRAD,CFGF_NONE),
        CFG_BOOL("PRINT_RHOHV",PRINT_RHOHV,CFGF_NONE),
        CFG_BOOL("PRINT_CELL",PRINT_CELL,CFGF_NONE),
        CFG_BOOL("PRINT_CELL_PROP",PRINT_CELL_PROP,CFGF_NONE),
        CFG_BOOL("PRINT_TEXTURE",PRINT_TEXTURE,CFGF_NONE),
        CFG_BOOL("PRINT_CLUT",PRINT_CLUT,CFGF_NONE),
        CFG_BOOL("PRINT_OPTIONS",PRINT_OPTIONS,CFGF_NONE),
        CFG_BOOL("FIT_VRAD",FIT_VRAD,CFGF_NONE),
        CFG_BOOL("PRINT_PROFILE",PRINT_PROFILE,CFGF_NONE),
        CFG_BOOL("PRINT_POINTS_ARRAY",PRINT_POINTS_ARRAY,CFGF_NONE),
        CFG_FLOAT("MIN_NYQUIST_VELOCITY",MIN_NYQUIST_VELOCITY,CFGF_NONE),
        CFG_FLOAT("MAX_NYQUIST_DEALIAS",MAX_NYQUIST_DEALIAS,CFGF_NONE),
        /* initialize STDEV_BIRD to -FLT_MAX, final initialization will depend on radar wavelength */
        CFG_FLOAT("STDEV_BIRD",-FLT_MAX,CFGF_NONE),
        CFG_FLOAT("STDEV_CELL",STDEV_CELL,CFGF_NONE),
        CFG_FLOAT("SIGMA_BIRD",SIGMA_BIRD,CFGF_NONE),
        CFG_FLOAT("ETAMAX",ETAMAX,CFGF_NONE),
        CFG_FLOAT("ETACELL",ETACELL,CFGF_NONE),
        CFG_STR("DBZTYPE",DBZTYPE,CFGF_NONE),
        CFG_BOOL("REQUIRE_VRAD",REQUIRE_VRAD,CFGF_NONE),
        CFG_BOOL("DEALIAS_VRAD",DEALIAS_VRAD,CFGF_NONE),
        CFG_BOOL("DEALIAS_RECYCLE",DEALIAS_RECYCLE,CFGF_NONE),
        CFG_BOOL("EXPORT_BIRD_PROFILE_AS_JSON",FALSE,CFGF_NONE),
        CFG_BOOL("DUALPOL",DUALPOL,CFGF_NONE),
        CFG_BOOL("SINGLEPOL",SINGLEPOL,CFGF_NONE),
        CFG_FLOAT("DBZMIN",DBZMIN,CFGF_NONE),
        CFG_FLOAT("RHOHVMIN",RHOHVMIN,CFGF_NONE),
        CFG_BOOL("RESAMPLE",RESAMPLE,CFGF_NONE),
        CFG_FLOAT("RESAMPLE_RSCALE",RESAMPLE_RSCALE,CFGF_NONE),
        CFG_INT("RESAMPLE_NBINS",RESAMPLE_NBINS,CFGF_NONE),
        CFG_INT("RESAMPLE_NRAYS",RESAMPLE_NRAYS,CFGF_NONE),
        CFG_FLOAT_LIST("MISTNET_ELEVS", MISTNET_ELEVS, CFGF_NONE),
        CFG_BOOL("MISTNET_ELEVS_ONLY", MISTNET_ELEVS_ONLY, CFGF_NONE),
        CFG_BOOL("USE_MISTNET", USE_MISTNET, CFGF_NONE),
        CFG_STR("MISTNET_PATH",MISTNET_PATH,CFGF_NONE),
        CFG_END()
    };
    
    (*cfg) = cfg_init(opts, CFGF_NONE);
    int result = cfg_parse((*cfg), optsConfFilename);

    if (result == CFG_FILE_ERROR){
       fprintf(stderr, "Warning: no user configuration file '%s' found. Using default settings ...\n", optsConfFilename);
    }
    else{
       fprintf(stderr, "Loaded user configuration file '%s' ...\n", optsConfFilename);
    }

    if (result == CFG_PARSE_ERROR) {
        return 1;
    }
   
    return 0;

} // readUserConfigOptions
    



// copies shared metadata from rave polar volume to rave vertical profile
static int mapVolumeToProfile(VerticalProfile_t* vp, PolarVolume_t* volume){
    //assert that the volume and vertical profile are defined
    RAVE_ASSERT((vp != NULL), "vp == NULL");
    RAVE_ASSERT((volume != NULL), "volume == NULL");
    
    //copy the metadata
    VerticalProfile_setTime(vp,PolarVolume_getTime(volume));
    VerticalProfile_setDate(vp,PolarVolume_getDate(volume));
    VerticalProfile_setSource(vp,PolarVolume_getSource(volume));
    VerticalProfile_setLongitude(vp,PolarVolume_getLongitude(volume));
    VerticalProfile_setLatitude(vp,PolarVolume_getLatitude(volume));
    VerticalProfile_setHeight(vp,PolarVolume_getHeight(volume));
   
    return 0;
}

int mapDataToRave(PolarVolume_t* volume, vol2bird_t* alldata) {
    int result = 0;
    //assert that the vertical profile is defined
    RAVE_ASSERT((alldata->vp != NULL), "vp == NULL");
    
    // copy shared metadata from volume to profile
    mapVolumeToProfile(alldata->vp, volume);

    // copy vol2bird profile data to RAVE profile
    VerticalProfile_setLevels(alldata->vp,alldata->options.nLayers);
    VerticalProfile_setInterval(alldata->vp,alldata->options.layerThickness);
    VerticalProfile_setMinheight(alldata->vp, 0);
    VerticalProfile_setMaxheight(alldata->vp, alldata->options.nLayers * alldata->options.layerThickness);
    
    //intialize attributes for /how and /what
    RaveAttribute_t* attr_beamwidth = RaveAttributeHelp_createDouble("how/beamwidth", PolarVolume_getBeamwidth(volume)*180/PI);
    RaveAttribute_t* attr_wavelength = RaveAttributeHelp_createDouble("how/wavelength", alldata->options.radarWavelength);
    RaveAttribute_t* attr_rcs_bird = RaveAttributeHelp_createDouble("how/rcs_bird", alldata->options.birdRadarCrossSection);
    RaveAttribute_t* attr_sd_vvp_thresh = RaveAttributeHelp_createDouble("how/sd_vvp_thresh", alldata->options.stdDevMinBird);
    RaveAttribute_t* attr_dealiased = RaveAttributeHelp_createLong("how/dealiased", alldata->options.dealiasVrad);
    RaveAttribute_t* attr_task = RaveAttributeHelp_createString("how/task", PROGRAM);
    RaveAttribute_t* attr_task_version = RaveAttributeHelp_createString("how/task_version", VERSION);
    RaveAttribute_t* attr_task_args = RaveAttributeHelp_createString("how/task_args", alldata->misc.task_args);
    RaveAttribute_t* attr_comment = RaveAttributeHelp_createString("how/comment", "");
    RaveAttribute_t* attr_minrange = RaveAttributeHelp_createDouble("how/minrange", alldata->options.rangeMin/1000);
    RaveAttribute_t* attr_maxrange = RaveAttributeHelp_createDouble("how/maxrange", alldata->options.rangeMax/1000);
    RaveAttribute_t* attr_minazim = RaveAttributeHelp_createDouble("how/minazim", alldata->options.azimMin);
    RaveAttribute_t* attr_maxazim = RaveAttributeHelp_createDouble("how/maxazim", alldata->options.azimMax);
    RaveAttribute_t* attr_cluttermap = RaveAttributeHelp_createString("how/clutterMap", "");
    RaveAttribute_t* attr_filename_pvol = RaveAttributeHelp_createString("how/filename_pvol", alldata->misc.filename_pvol);
    RaveAttribute_t* attr_filename_vp = RaveAttributeHelp_createString("how/filename_vp", alldata->misc.filename_vp);
    RaveAttribute_t* attr_vcp = RaveAttributeHelp_createLong("how/vcp", alldata->misc.vcp);

    //add /how and /what attributes to the vertical profile object
    VerticalProfile_addAttribute(alldata->vp, attr_beamwidth);
    VerticalProfile_addAttribute(alldata->vp, attr_wavelength);
    VerticalProfile_addAttribute(alldata->vp, attr_rcs_bird);
    VerticalProfile_addAttribute(alldata->vp, attr_sd_vvp_thresh);
    VerticalProfile_addAttribute(alldata->vp, attr_dealiased);
    VerticalProfile_addAttribute(alldata->vp, attr_task);
    VerticalProfile_addAttribute(alldata->vp, attr_task_version);
    VerticalProfile_addAttribute(alldata->vp, attr_task_args);
    VerticalProfile_addAttribute(alldata->vp, attr_comment);
    VerticalProfile_addAttribute(alldata->vp, attr_minrange);
    VerticalProfile_addAttribute(alldata->vp, attr_maxrange);
    VerticalProfile_addAttribute(alldata->vp, attr_minazim);
    VerticalProfile_addAttribute(alldata->vp, attr_maxazim);
    VerticalProfile_addAttribute(alldata->vp, attr_cluttermap);
    VerticalProfile_addAttribute(alldata->vp, attr_filename_pvol);
    VerticalProfile_addAttribute(alldata->vp, attr_filename_vp);
    VerticalProfile_addAttribute(alldata->vp, attr_vcp);
      
    //-------------------------------------------//
    //   map the profile data to rave fields     //
    //-------------------------------------------//
    
    //layer specification:
    profileArray2RaveField(alldata, 1, 0, "HGHT", RaveDataType_DOUBLE);

    //bird-specific quantities:
    profileArray2RaveField(alldata, 1, 5, "ff", RaveDataType_DOUBLE);
    profileArray2RaveField(alldata, 1, 6, "dd", RaveDataType_DOUBLE);
    profileArray2RaveField(alldata, 1, 2, "u", RaveDataType_DOUBLE);
    profileArray2RaveField(alldata, 1, 3, "v", RaveDataType_DOUBLE);
    profileArray2RaveField(alldata, 1, 4, "w", RaveDataType_DOUBLE);
    profileArray2RaveField(alldata, 1, 8, "gap", RaveDataType_INT);
    profileArray2RaveField(alldata, 1, 9, "dbz", RaveDataType_DOUBLE);    
    profileArray2RaveField(alldata, 1, 11, "eta", RaveDataType_DOUBLE);
    profileArray2RaveField(alldata, 1, 12, "dens", RaveDataType_DOUBLE);        
    profileArray2RaveField(alldata, 1, 10, "n", RaveDataType_LONG);
    profileArray2RaveField(alldata, 1, 13, "n_dbz", RaveDataType_LONG);    

    //quantities calculated from all scatterers:
    profileArray2RaveField(alldata, 3, 7, "sd_vvp", RaveDataType_DOUBLE);    
    profileArray2RaveField(alldata, 3, 9, alldata->options.dbzType, RaveDataType_DOUBLE);    
    profileArray2RaveField(alldata, 3, 10, "n_all", RaveDataType_LONG);    
    profileArray2RaveField(alldata, 3, 13, "n_dbz_all", RaveDataType_LONG);        

    //some unused quantities for later reference:
    //profileArray2RaveField(alldata, 1, 2, "u", RaveDataType_DOUBLE);
    //profileArray2RaveField(alldata, 1, 3, "v", RaveDataType_DOUBLE);
  
     //initialize start and end date attributes to the vertical profile object
    RaveAttribute_t* attr_startdate = RaveAttributeHelp_createString("how/startdate", PolarVolume_getStartDate(volume));
    RaveAttribute_t* attr_starttime = RaveAttributeHelp_createString("how/starttime", PolarVolume_getStartTime(volume));
    RaveAttribute_t* attr_enddate = RaveAttributeHelp_createString("how/enddate", PolarVolume_getEndDate(volume));
    RaveAttribute_t* attr_endtime = RaveAttributeHelp_createString("how/endtime", PolarVolume_getEndTime(volume));

    //add the start and end date attributes to the vertical profile object
    VerticalProfile_addAttribute(alldata->vp, attr_startdate);
    VerticalProfile_addAttribute(alldata->vp, attr_starttime);
    VerticalProfile_addAttribute(alldata->vp, attr_enddate);
    VerticalProfile_addAttribute(alldata->vp, attr_endtime);
  
    RAVE_OBJECT_RELEASE(attr_beamwidth);
    RAVE_OBJECT_RELEASE(attr_wavelength);
    RAVE_OBJECT_RELEASE(attr_rcs_bird);
    RAVE_OBJECT_RELEASE(attr_sd_vvp_thresh);
    RAVE_OBJECT_RELEASE(attr_dealiased);
    RAVE_OBJECT_RELEASE(attr_task);
    RAVE_OBJECT_RELEASE(attr_task_version);
    RAVE_OBJECT_RELEASE(attr_task_args);
    RAVE_OBJECT_RELEASE(attr_comment);
    RAVE_OBJECT_RELEASE(attr_minrange);
    RAVE_OBJECT_RELEASE(attr_maxrange);
    RAVE_OBJECT_RELEASE(attr_minazim);
    RAVE_OBJECT_RELEASE(attr_maxazim);
    RAVE_OBJECT_RELEASE(attr_cluttermap);
    RAVE_OBJECT_RELEASE(attr_filename_pvol);
    RAVE_OBJECT_RELEASE(attr_filename_vp);
    RAVE_OBJECT_RELEASE(attr_vcp);

    RAVE_OBJECT_RELEASE(attr_startdate);
    RAVE_OBJECT_RELEASE(attr_starttime);
    RAVE_OBJECT_RELEASE(attr_enddate);
    RAVE_OBJECT_RELEASE(attr_endtime);

    result=1;

    return result;
    
}



// this function replaces NODATA and UNDETECT float values to NA and NAN
float nanify(float value){
    float output = value;
    if(value == NODATA) output = NAN;
    if(value == UNDETECT) output = NAN;
    return output;
} // nanify




static int profileArray2RaveField(vol2bird_t* alldata, int idx_profile, int idx_quantity, const char* quantity, RaveDataType raveType){
    int result = 0;
    float* profile;
    
    RaveField_t* field = RAVE_OBJECT_NEW(&RaveField_TYPE);
    if (RaveField_createData(field, 1, alldata->options.nLayers, raveType) == 0){
        fprintf(stderr,"Error pre-allocating field '%s'.\n", quantity); 
        return -1;
    }
    
    switch (idx_profile) {
        case 1 :
            profile=alldata->profiles.profile1;
            break; 
        case 2 :
            profile=alldata->profiles.profile2;
            break; 
        case 3 :
            profile=alldata->profiles.profile3;
            break;
        default:
            fprintf(stderr, "Something is wrong this should not happen.\n");
            goto done;
    }
    
    int iRowProfile;
    int nColProfile = alldata->profiles.nColsProfile;
    for (iRowProfile = 0; iRowProfile < alldata->profiles.nRowsProfile; iRowProfile++) {
        RaveField_setValue(field, 0, iRowProfile, profile[idx_quantity +iRowProfile * nColProfile]);
    }
    
    result = verticalProfile_AddCustomField(alldata->vp, field, quantity);
    
    done:
        RAVE_OBJECT_RELEASE(field);
    
        return result;
}


static int verticalProfile_AddCustomField(VerticalProfile_t* self, RaveField_t* field, const char* quantity)
{
    int result = 0;
    RAVE_ASSERT((self != NULL), "self == NULL");
    RaveAttribute_t* attr = RaveAttributeHelp_createString("what/quantity", quantity);
    RaveAttribute_t* attr_gain = RaveAttributeHelp_createDouble("what/gain", 1.0);
    RaveAttribute_t* attr_offset = RaveAttributeHelp_createDouble("what/offset", 0.0);
    RaveAttribute_t* attr_nodata = RaveAttributeHelp_createDouble("what/nodata", NODATA);
    RaveAttribute_t* attr_undetect = RaveAttributeHelp_createDouble("what/undetect", UNDETECT);

    if (attr == NULL || !RaveField_addAttribute(field, attr)) {
        RAVE_ERROR0("Failed to add what/quantity attribute to field");
        goto done;
    }
    if (attr_gain == NULL || !RaveField_addAttribute(field, attr_gain)) {
        RAVE_ERROR0("Failed to add what/gain attribute to field");
        goto done;
    }
    if (attr_offset == NULL || !RaveField_addAttribute(field, attr_offset)) {
        RAVE_ERROR0("Failed to add what/offset attribute to field");
        goto done;
    }
    if (attr_nodata == NULL || !RaveField_addAttribute(field, attr_nodata)) {
        RAVE_ERROR0("Failed to add what/nodata attribute to field");
        goto done;
    }
    if (attr_undetect == NULL || !RaveField_addAttribute(field, attr_undetect)) {
        RAVE_ERROR0("Failed to add what/undetect attribute to field");
        goto done;
    }
    result = VerticalProfile_addField(self, field);
    
    done:
        RAVE_OBJECT_RELEASE(attr);
        RAVE_OBJECT_RELEASE(attr_gain);
        RAVE_OBJECT_RELEASE(attr_offset);
        RAVE_OBJECT_RELEASE(attr_nodata);
        RAVE_OBJECT_RELEASE(attr_undetect);
        return result;
}


int saveToODIM(RaveCoreObject* object, const char* filename){
    
    //define new Rave IO instance
    RaveIO_t* raveio = RAVE_OBJECT_NEW(&RaveIO_TYPE);
    //VpOdimIO_t* raveio = RAVE_OBJECT_NEW(&VpOdimIO_TYPE);

    //set the object to be saved
    RaveIO_setObject(raveio, object);
    
    //save the object
    int result;
    result = RaveIO_save(raveio, filename);
    
    RAVE_OBJECT_RELEASE(raveio);

    return result;    
}


static void printCellProp(CELLPROP* cellProp, float elev, int nCells, int nCellsValid, vol2bird_t *alldata){
    
    // ---------------------------------------------------------- //
    // this function prints the cell properties struct to stderr  //
    // ---------------------------------------------------------- //
    
    fprintf(stderr,"#Cell analysis for elevation %f:\n",elev*RAD2DEG);
    fprintf(stderr,"#Minimum cell area in km^2     : %f\n",alldata->constants.areaCellMin);
    fprintf(stderr,"#Threshold for mean dBZ cell   : %g dBZ\n",alldata->misc.cellDbzMin);
    fprintf(stderr,"#Threshold for mean stdev cell : %g m/s\n",alldata->options.cellStdDevMax);
    fprintf(stderr,"#Valid cells                   : %i/%i\n#\n",nCellsValid,nCells);
    fprintf(stderr,"cellProp: .index .nGates .nGatesClutter   .Area .dbzAvg .texAvg .cv   .dbzMax .iRangOfMax .iAzimOfMax .drop\n");
    for (int iCell = 0; iCell < nCells; iCell++) {
        if (cellProp[iCell].drop == TRUE) {
            continue;
        }
        fprintf(stderr,"cellProp: %6d %7d %14d %7.2f %7.2f %7.2f %5.2f %7.2f %11d %11d %5c\n",
            cellProp[iCell].index,
            cellProp[iCell].nGates,
            cellProp[iCell].nGatesClutter,
            cellProp[iCell].area,
            cellProp[iCell].dbzAvg,
            cellProp[iCell].texAvg,
            cellProp[iCell].cv,
            cellProp[iCell].dbzMax,
            cellProp[iCell].iRangOfMax,
            cellProp[iCell].iAzimOfMax,
            cellProp[iCell].drop == TRUE ? 'T' : 'F');
    }
}


static void printGateCode(char* flags, const unsigned int gateCode) {
    
    // --------------------------------------------------- //
    // this function prints the integer value gateCode as  //
    // the equivalent sequence of bits                     //
    // --------------------------------------------------- //

    int iFlag;
    int nFlagsNeeded;
    int nFlags;
    int nFlagsMax;
    
    
    if (gateCode <= 0) {
        nFlagsNeeded = 0;
    }
    else {
        nFlagsNeeded = (int) ceil(log(gateCode + 1)/log(2));
    }
    
    nFlagsMax = 9;
    if (nFlagsNeeded > nFlagsMax) {
        fprintf(stderr,"There's only space for %d flags\n. Aborting",nFlagsMax);
        return;
    }
    
    nFlags = nFlagsMax;

    for (iFlag = nFlags-1; iFlag >= 0; iFlag--) {
    
        int iFlagIsEnabled = (gateCode & (1 << iFlag)) >> iFlag;
        
        if (iFlagIsEnabled == TRUE) {
            flags[nFlags-iFlag-1] = '1';
        }
        else {
            flags[nFlags-iFlag-1] = '0';
        };
    }
    
    flags[nFlags] = '\0';
    
    return;

} // printGateCode


void printImage(PolarScan_t* scan, const char* quantity) {
    int nAzim = PolarScan_getNrays(scan);
    int nRang = PolarScan_getNbins(scan);
    int iRang;
    int iAzim;
    int needsSignChar;
    int needsFloat;
    int maxValue;
    
    PolarScanParam_t* scanParam = PolarScan_getParameter(scan, quantity);
    
    if(scanParam == (PolarScanParam_t *) NULL){
        fprintf(stderr,"warning::printImage: quantity %s not found in scan\n",quantity);
        return;
    }

    double thisValue;
    int nChars;
    char* formatStr;
    char* naStr;
    
    maxValue = 0;
    needsSignChar = FALSE;
    needsFloat = FALSE;
    
    RaveValueType type;
    
    // first, determine how many characters are needed to print array 'imageInt'
    for (iAzim = 0; iAzim < nAzim; iAzim++) { 
        
        for (iRang = 0; iRang < nRang; iRang++) {
            
            type = PolarScanParam_getValue(scanParam,iRang,iAzim,&thisValue);
            if (thisValue < 0) {
                needsSignChar = TRUE;
            }
            
            if (XABS(thisValue - (long) thisValue) >= 0.01) {
                needsFloat = TRUE;
            }

            thisValue = XABS(thisValue);

            if (thisValue > maxValue) {
                maxValue = thisValue;
            }
        }
    }


    nChars = (int) ceil(log(maxValue + 1)/log(10));

    if (needsSignChar) {
        nChars += 1;
    }
    
    if (!needsFloat){
        switch (nChars) {
            case 0 :
                formatStr = "  %1f";
                naStr=" NA";
                break; 
            case 1 :
                formatStr = "  %1f";
                naStr=" NA";
                break; 
            case 2 :
                formatStr = " %2f"; 
                naStr=" NA";
                break;
            case 3 :
                formatStr = " %3f"; 
                naStr=" NA ";
                break;
            case 4 :
                formatStr = " %4f"; 
                naStr=" NA  ";
                break;
            default :
                formatStr = " %8f"; 
                naStr=" NA      ";
                
        }        
    }
    else{
        switch (nChars) {
            case 0 :
                formatStr = " %1.2f";
                naStr=" NA  ";
                break; 
            case 1 :
                formatStr = " %1.2f";
                naStr=" NA  ";
                break; 
            case 2 :
                formatStr = " %2.2f"; 
                naStr=" NA   ";
                break;
            case 3 :
                formatStr = " %3.2f"; 
                naStr=" NA    ";
                break;
            case 4 :
                formatStr = " %4.2f"; 
                naStr=" NA     ";
                break;
            default :
                formatStr = " %8.2f"; 
                naStr=" NA         ";

        }
    }

    
    for (iAzim = 0; iAzim < nAzim; iAzim++) { 
        
        for (iRang = 0; iRang < nRang; iRang++) {
                
            type = PolarScanParam_getValue(scanParam,iRang,iAzim,&thisValue);
            
            if (type == RaveValueType_DATA){
                fprintf(stderr,formatStr,thisValue);
            }
            else{
                fprintf(stderr,naStr,thisValue);

            }
        }
        fprintf(stderr,"\n");
    }
        
} // printImageInt



static int printMeta(PolarScan_t* scan, const char* quantity) {
    
    fprintf(stderr,"scan->heig = %f\n",PolarScan_getHeight(scan));
    fprintf(stderr,"scan->elev = %f\n",PolarScan_getElangle(scan));
    fprintf(stderr,"scan->nRang = %ld\n",PolarScan_getNbins(scan));
    fprintf(stderr,"scan->nAzim = %ld\n",PolarScan_getNrays(scan));
    fprintf(stderr,"scan->rangeScale = %f\n",PolarScan_getRscale(scan));
    fprintf(stderr,"scan->azimScale = %f\n",360.0f/PolarScan_getNrays(scan));
    
    PolarScanParam_t* scanParam = PolarScan_getParameter(scan,quantity);
    
    if(scanParam != (PolarScanParam_t*) NULL){
        fprintf(stderr,"scan->%s->valueOffset = %f\n",quantity,PolarScanParam_getOffset(scanParam));
        fprintf(stderr,"scan->%s->valueScale = %f\n",quantity,PolarScanParam_getGain(scanParam));
        fprintf(stderr,"scan->%s->nodata = %f\n",quantity,PolarScanParam_getNodata(scanParam));
        fprintf(stderr,"scan->%s->undetect = %f\n",quantity,PolarScanParam_getUndetect(scanParam));
    }
    
    return 0;

} // printMeta




static int selectCellsToDrop(CELLPROP *cellProp, int nCells, int dualpol, vol2bird_t* alldata){
    int output = 0;
    if(dualpol){
        output = selectCellsToDrop_dualPol(cellProp, nCells, alldata);
    }
    else{
        output = selectCellsToDrop_singlePol(cellProp, nCells, alldata);
    }
    return output;
}



static int selectCellsToDrop_singlePol(CELLPROP *cellProp, int nCells, vol2bird_t* alldata){
    // determine which blobs to drop from map based on low mean dBZ / high stdev /
    // small area / high percentage clutter
    for (int iCell = 0; iCell < nCells; iCell++) {
        int notEnoughGates = cellProp[iCell].area < alldata->constants.areaCellMin;
        int dbzTooLow = cellProp[iCell].dbzAvg < alldata->misc.cellDbzMin;
        int texTooHigh = cellProp[iCell].texAvg > alldata->options.cellStdDevMax;
        int tooMuchClutter = ((float) cellProp[iCell].nGatesClutter / cellProp[iCell].nGates) > alldata->constants.cellClutterFractionMax;
        
        if (notEnoughGates) {
            
            // this blob is too small too be a weather cell, more likely 
            // that these are birds. So, drop the blob from the record of 
            // weather cells 

            cellProp[iCell].drop = TRUE;
            
            continue;
        }

        if (dbzTooLow && texTooHigh) {

            // apparently, we are dealing a blob that is fairly large (it
            // passes the 'notEnoughGates' condition above, but it has both 
            // a low dbz and a high vrad texture. In contrast, weather cells
            // have high dbz and low vrad texture. It is therefore unlikely
            // that the blob is a weather cell.
            
            if (tooMuchClutter) {
                // pass
            }
            else {
                
                // So at this point we have established that we are 
                // dealing with a blob that is:
                //     1. fairly large
                //     2. has too low dbz to be precipitation
                //     3. has too high vrad texture to be precipitation
                //     4. has too little clutter to be attributed to clutter
                // Therefore we drop it from the record of known weather cells
                
                cellProp[iCell].drop = TRUE;
                
            }
        }
    }
    return 1;
}


static int selectCellsToDrop_dualPol(CELLPROP *cellProp, int nCells, vol2bird_t* alldata){
    // determine which blobs to drop from map based on small area
    for (int iCell = 0; iCell < nCells; iCell++) {
        int notEnoughGates = cellProp[iCell].area < alldata->constants.areaCellMin;

        if (notEnoughGates) {
            
            // this blob is too small too be a weather cell, more likely 
            // that these are birds. So, drop the blob from the record of 
            // weather cells 

            cellProp[iCell].drop = TRUE;
            continue;
        }
    }
    return 1;
}


static void sortCellsByArea(CELLPROP *cellProp, const int nCells) {

    // ---------------------------------------------------------------- //
    // Sorting of the cell properties based on cell area.               //
    // ---------------------------------------------------------------- // 

    int iCell;
    int iCellOther;
    CELLPROP tmp;

    //Sorting of data elements using straight insertion method.
    for (iCell = 1; iCell < nCells; iCell++) {

        tmp = cellProp[iCell];

        iCellOther = iCell - 1;

        while (iCellOther >= 0 && cellProp[iCellOther].nGates < tmp.nGates) {

            cellProp[iCellOther + 1] = cellProp[iCellOther];

            iCellOther--;
        }

        cellProp[iCellOther + 1] = tmp;

    } //for iCell

    return;
} // sortCellsByArea



radarDataFormat determineRadarFormat(char* filename){
    
#ifdef IRIS
    if (isIRIS(filename)==0){
        return radarDataFormat_ODIM;
    }
#endif

#ifdef RSL
    if(RSL_filetype(filename) != UNKNOWN){
        return radarDataFormat_RSL;
    }
#endif

    // try to load the file using Rave
    // unfortunately this loads the entire file into memory,
    // but no other file type check function available in Rave.
<<<<<<< HEAD
    RaveIO_t* raveio = RaveIO_open(filename,0,NULL);
=======
    RaveIO_t* raveio = RaveIO_open(filename, 0, NULL);
>>>>>>> 1d5482d3

    // check that a valid RaveIO_t pointer was returned
    if (raveio != (RaveIO_t*) NULL){
        RAVE_OBJECT_RELEASE(raveio);
        return radarDataFormat_ODIM;
    }
    
    return radarDataFormat_UNKNOWN;
}


static int removeDroppedCells(CELLPROP *cellProp, const int nCells) {
    int iCell;
    int iCopy;
    int nCopied;
    CELLPROP* cellPropCopy;
    CELLPROP cellPropEmpty;
    
    cellPropEmpty.iRangOfMax = -1;
    cellPropEmpty.iAzimOfMax = -1;
    cellPropEmpty.nGates = -1;
    cellPropEmpty.nGatesClutter = -1;
    cellPropEmpty.dbzAvg = 0.0f;
    cellPropEmpty.texAvg = 0.0f;
    cellPropEmpty.dbzMax = 0.0f;
    cellPropEmpty.index = -1;
    cellPropEmpty.drop = TRUE;
    cellPropEmpty.cv = 0.0f;



    #ifdef FPRINTFON
    for (iCell = 0; iCell < nCells; iCell++) {
        fprintf(stderr,"(%d/%d): index = %d, nGates = %d\n",iCell,nCells,cellProp[iCell].index,cellProp[iCell].nGates);
    }
    fprintf(stderr,"end of list\n");
    #endif


    
    cellPropCopy = (CELLPROP*) malloc(sizeof(CELLPROP) * nCells);
    if (!cellPropCopy) {
        fprintf(stderr,"Requested memory could not be allocated in removeDroppedCells!\n");
        return -1;
    }    

    iCopy = 0;
    
    for (iCell = 0; iCell < nCells; iCell++) {    
        
        if (cellProp[iCell].drop == TRUE) {
            // pass
        }  
        else {
            cellPropCopy[iCopy] = cellProp[iCell];
            iCopy += 1;
        }
    }
    
    nCopied = iCopy;
    
    for (iCopy = 0; iCopy < nCopied; iCopy++) {
        cellProp[iCopy] = cellPropCopy[iCopy];
    }

    for (iCell = nCopied; iCell < nCells; iCell++) {
        cellProp[iCell] = cellPropEmpty;
    }

    #ifdef FPRINTFON
    for (iCell = 0; iCell < nCells; iCell++) {
        fprintf(stderr,"(%d/%d): copied = %c, index = %d, nGates = %d\n",iCell,nCells,iCell < nCopied ? 'T':'F',cellProp[iCell].index,cellProp[iCell].nGates);
    }
    #endif 
    
    free(cellPropCopy);
       
    return nCopied;
   
}




static void updateFlagFieldsInPointsArray(const float* yObs, const float* yFitted, const int* includedIndex, 
                                   const int nPointsIncluded, float* points_local, vol2bird_t* alldata) {
                                       
    // ----------------------------------------------------------------------------------- //
    // after the first svdfit to the selection of points, we want to identify gates that   //
    // deviate strongly from the fitted vrad value (we assume that they are outliers). So, //
    // this function marks the corresponding points in 'points' by enabling the            //
    // 'flagPositionVDifMax' bit in 'gateCode', such that outliers will be rejected during //
    // the second svdfit iteration                                                         //
    // ----------------------------------------------------------------------------------- //

    int iPointIncluded;
    int iPoint;
    unsigned int gateCode;

    for (iPointIncluded = 0; iPointIncluded < nPointsIncluded; iPointIncluded++) {

        float absVDif = fabs(yObs[iPointIncluded]-yFitted[iPointIncluded]);
        
        if (absVDif > alldata->constants.absVDifMax) {
            
            iPoint = includedIndex[iPointIncluded];
            gateCode = (unsigned int) points_local[iPoint * alldata->points.nColsPoints + alldata->points.gateCodeCol];
            points_local[iPoint * alldata->points.nColsPoints + alldata->points.gateCodeCol] = (float) (gateCode |= 1<<(alldata->flags.flagPositionVDifMax));

        }
    } 

} // updateFlagFieldsInPointsArray



static int updateMap(PolarScan_t* scan, CELLPROP *cellProp, const int nCells, vol2bird_t* alldata) {

    // ------------------------------------------------------------------------- //
    // This function updates cellImage by dropping cells and reindexing the map. //
    // Leaving index 0 unused, will be used for assigning cell fringes           //
    // ------------------------------------------------------------------------- //

    int iGlobal;
    int iCell;
    int iCellNew;
    int nCellsValid;
    int cellImageValue;

    PolarScanParam_t *cellParam = PolarScan_getParameter(scan, CELLNAME);
    int* cellImage = (int *) PolarScanParam_getData(cellParam);

    int nGlobal = PolarScanParam_getNbins(cellParam) * PolarScanParam_getNrays(cellParam);

    #ifdef FPRINTFON
    int minValue = cellImage[0];
    int maxValue = cellImage[0];
    for (iGlobal = 1;iGlobal < nGlobal;iGlobal++) {
        if (cellImage[iGlobal] < minValue) {
            minValue = cellImage[iGlobal];
        }
        if (cellImage[iGlobal] > maxValue) {
            maxValue = cellImage[iGlobal];
        }
    }
    fprintf(stderr,"minimum value in cellImage array = %d.\n", minValue);
    fprintf(stderr,"maximum value in cellImage array = %d.\n", maxValue);
    #endif

    nCellsValid = nCells;

    for (iGlobal = 0; iGlobal < nGlobal; iGlobal++) {

        if (cellImage[iGlobal] == -1) {
            continue;
        }

        cellImageValue = cellImage[iGlobal];

        if (cellImageValue > nCells - 1) {
            fprintf(stderr, "You just asked for the properties of cell %d, which does not exist.\n", cellImageValue);
            continue;
        }

        if (cellProp[cellImageValue].drop == TRUE) {
            cellImage[iGlobal] = -1;
        }
    }

    // label small cells so that 'removeDroppedCells()' will remove them (below)
    for (iCell = 0; iCell < nCells; iCell++) {
        if (cellProp[iCell].area < alldata->constants.areaCellMin) {
            cellProp[iCell].drop = TRUE;
        }
    }

    // remove all cell that have .drop == TRUE
    nCellsValid = removeDroppedCells(&cellProp[0],nCells);

    // sort the cells by area
    sortCellsByArea(&cellProp[0],nCells);


    #ifdef FPRINTFON
    fprintf(stderr,"nCellsValid = %d\n",nCellsValid);
    fprintf(stderr,"\n");
    #endif

    // replace the values in cellImage with newly calculated index values:
    for (iCell = 0; iCell < nCells; iCell++) {

        if (iCell < nCellsValid) {
            iCellNew = -1 * (iCell + 2 + 100);
        }
        else {
            iCellNew = -1;
        }

        #ifdef FPRINTFON
        fprintf(stderr,"before: cellProp[%d].index = %d.\n",iCell,cellProp[iCell].index);
        fprintf(stderr,"before: cellProp[%d].nGates = %d.\n",iCell,cellProp[iCell].nGates);
        fprintf(stderr,"before: iCell = %d.\n",iCell);
        fprintf(stderr,"before: iCellNew = %d.\n",iCellNew);
        fprintf(stderr,"\n");
        #endif

        for (iGlobal = 0; iGlobal < nGlobal; iGlobal++) {
            if (cellImage[iGlobal] == cellProp[iCell].index) {
                cellImage[iGlobal] = iCellNew;
            }
        }
        // have the indices in cellProp match the re-numbering
        cellProp[iCell].index = iCellNew;

    } // (iCell = 0; iCell < nCells; iCell++)


    // once you've re-numbered everything, flip the sign back and
    // remove the offset of 100...
    for (iGlobal = 0; iGlobal < nGlobal; iGlobal++) {
        if (cellImage[iGlobal] == -1) {
            // do nothing
        }
        else {
            cellImage[iGlobal] = (-1 * cellImage[iGlobal]) - 100;
        }
    }
    // ...and make sure the indices in cellProp match that change
    for (iCell = 0; iCell < nCells; iCell++) {

        if (cellProp[iCell].index == -1) {
            // do nothing
        }
        else {
            cellProp[iCell].index = (-1 * cellProp[iCell].index) - 100;
        }

        #ifdef FPRINTFON
        fprintf(stderr,"after: cellProp[%d].index = %d.\n",iCell,cellProp[iCell].index);
        fprintf(stderr,"after: cellProp[%d].nGates = %d.\n",iCell,cellProp[iCell].nGates);
        fprintf(stderr,"\n");
        #endif
    }

    return nCellsValid;
} // updateMap



void vol2birdCalcProfiles(vol2bird_t* alldata) {

    int nPasses;
    int iPoint;
    int iLayer;
    int iPass;
    int iProfileType;

    if (alldata->misc.initializationSuccessful==FALSE) {
        fprintf(stderr,"You need to initialize vol2bird before you can use it. Aborting.\n");
        return;
    }
    
    // calculate the profiles in reverse order, because you need the result 
    // of iProfileType == 3 in order to check whether chi < stdDevMinBird  
    // when calculating iProfileType == 1
    for (iProfileType = alldata->profiles.nProfileTypes; iProfileType > 0; iProfileType--) {

        // ------------------------------------------------------------- //
        //                        prepare the profile                    //
		//                                                               //
		// iProfileType == 1: birds                                      //
		// iProfileType == 2: non-birds                                  //
		// iProfileType == 3: birds+non-birds                            //
        // ------------------------------------------------------------- //

        // FIXME: we better get rid of ProfileType==2 altogether, instead of
        // skipping it here.
        if(iProfileType == 2) continue;
		
        alldata->profiles.iProfileTypeLast = iProfileType;

        // if the user does not require fitting a model to the observed 
        // vrad values, we don't need a second pass to remove dealiasing outliers
        if (alldata->options.fitVrad == TRUE) {
            nPasses = 2;
        } 
        else {
            nPasses = 1;
        }
			
		// set a flag that indicates if we want to keep earlier dealiased values
		int recycleDealias = FALSE;
		if(iProfileType<3 && alldata->options.dealiasRecycle){
			recycleDealias = TRUE;
		}
			
        // reset the flagPositionVDifMax bit before calculating each profile
        for (iPoint = 0; iPoint < alldata->points.nRowsPoints; iPoint++) {
            unsigned int gateCode = (unsigned int) alldata->points.points[iPoint * alldata->points.nColsPoints + alldata->points.gateCodeCol];
            alldata->points.points[iPoint * alldata->points.nColsPoints + alldata->points.gateCodeCol] = (float) (gateCode &= ~(1<<(alldata->flags.flagPositionVDifMax)));
        }
        
		// reset the dealiased vrad value before calculating each profile
		if(!recycleDealias){
			for (iPoint = 0; iPoint < alldata->points.nRowsPoints; iPoint++) {
				alldata->points.points[iPoint * alldata->points.nColsPoints + alldata->points.vraddValueCol] = alldata->points.points[iPoint * alldata->points.nColsPoints + alldata->points.vradValueCol];
			}	
		}
        
        for (iLayer = 0; iLayer < alldata->options.nLayers; iLayer++) {

            // these variables are needed just outside of the iPass loop below 
            float chi = NAN;
            int hasGap = TRUE;
            float birdDensity = NAN;
 
            for (iPass = 0; iPass < nPasses; iPass++) {

                const int iPointFrom = alldata->points.indexFrom[iLayer];
                const int nPointsLayer = alldata->points.nPointsWritten[iLayer];

                int iPointLayer;
                int iPointIncluded;
                int iPointIncludedZ;
                int nPointsIncluded;
                int nPointsIncludedZ;

                float parameterVector[] = {NAN,NAN,NAN};
                float avar[] = {NAN,NAN,NAN};
                
                float* pointsSelection = malloc(sizeof(float) * nPointsLayer * alldata->misc.nDims);
                float* yNyquist = malloc(sizeof(float) * nPointsLayer);
				float* yDealias = malloc(sizeof(float) * nPointsLayer);
				float* yObs = malloc(sizeof(float) * nPointsLayer);
                float* yFitted = malloc(sizeof(float) * nPointsLayer);
                int* includedIndex = malloc(sizeof(int) * nPointsLayer);
                
                float* yObsSvdFit = yObs;
				float dbzValue = NAN;
                float undbzValue = NAN;
                double undbzSum = 0.0;
                float undbzAvg = NAN;
                float dbzAvg = NAN;
                float reflectivity = NAN;
                float chisq = NAN;
                float hSpeed = NAN;
                float hDir = NAN;


                for (iPointLayer = 0; iPointLayer < nPointsLayer; iPointLayer++) {

                    pointsSelection[iPointLayer * alldata->misc.nDims + 0] = 0.0f;
                    pointsSelection[iPointLayer * alldata->misc.nDims + 1] = 0.0f;

					yNyquist[iPointLayer] = 0.0f;
					yDealias[iPointLayer] = 0.0f;                    
                    yObs[iPointLayer] = 0.0f;
                    yFitted[iPointLayer] = 0.0f;
                    
                    includedIndex[iPointLayer] = -1;

                };

                alldata->profiles.profile[iLayer*alldata->profiles.nColsProfile +  0] = (iLayer + 0.5) * alldata->options.layerThickness;
                alldata->profiles.profile[iLayer*alldata->profiles.nColsProfile +  1] = alldata->options.layerThickness;
                alldata->profiles.profile[iLayer*alldata->profiles.nColsProfile +  2] = NODATA;
                alldata->profiles.profile[iLayer*alldata->profiles.nColsProfile +  3] = NODATA;
                alldata->profiles.profile[iLayer*alldata->profiles.nColsProfile +  4] = NODATA;
                alldata->profiles.profile[iLayer*alldata->profiles.nColsProfile +  5] = NODATA;
                alldata->profiles.profile[iLayer*alldata->profiles.nColsProfile +  6] = NODATA;
                alldata->profiles.profile[iLayer*alldata->profiles.nColsProfile +  7] = NODATA;
                alldata->profiles.profile[iLayer*alldata->profiles.nColsProfile +  8] = NODATA;
                alldata->profiles.profile[iLayer*alldata->profiles.nColsProfile +  9] = NODATA;
                alldata->profiles.profile[iLayer*alldata->profiles.nColsProfile + 10] = NODATA;
                alldata->profiles.profile[iLayer*alldata->profiles.nColsProfile + 11] = NODATA;
                alldata->profiles.profile[iLayer*alldata->profiles.nColsProfile + 12] = NODATA;
                alldata->profiles.profile[iLayer*alldata->profiles.nColsProfile + 13] = NODATA;

		        //Calculate the average reflectivity Z of the layer
                iPointIncludedZ = 0;
                for (iPointLayer = iPointFrom; iPointLayer < iPointFrom + nPointsLayer; iPointLayer++) {
                    
                    unsigned int gateCode = (unsigned int) alldata->points.points[iPointLayer * alldata->points.nColsPoints + alldata->points.gateCodeCol];

                    if (includeGate(iProfileType,0,gateCode, alldata) == TRUE) {

                        // get the dbz value at this [azimuth, elevation] 
                        dbzValue = alldata->points.points[iPointLayer * alldata->points.nColsPoints + alldata->points.dbzValueCol];
                        // convert from dB scale to linear scale 
                        if (isnan(dbzValue)==TRUE){
                            undbzValue = 0;
                        }
                        else {
                            undbzValue = (float) exp(0.1*log(10)*dbzValue);
                        }
                        // sum the undbz in this layer
                        undbzSum += undbzValue;
                        // raise the counter
                        iPointIncludedZ += 1;
                        
                    }
                } // endfor (iPointLayer = 0; iPointLayer < nPointsLayer; iPointLayer++) {
                nPointsIncludedZ = iPointIncludedZ;
 
				// calculate bird densities from undbzSum
                if (nPointsIncludedZ > alldata->constants.nPointsIncludedMin) {   
                    // when there are enough valid points, convert undbzAvg back to dB-scale
                    undbzAvg = (float) (undbzSum/nPointsIncludedZ);
                    dbzAvg = (10*log(undbzAvg))/log(10);
                }
                else {
                    undbzAvg = UNDETECT;
                    dbzAvg = UNDETECT;
                }

                // convert from Z (not dBZ) in units of mm^6/m^3 to 
                // reflectivity eta in units of cm^2/km^3
                reflectivity = alldata->misc.dbzFactor * undbzAvg;
                
                if (iProfileType == 1) {
                    // calculate bird density in number of birds/km^3 by
                    // dividing the reflectivity by the (assumed) cross section
                    // of one bird
                    birdDensity = reflectivity / alldata->options.birdRadarCrossSection;
                }
                else {
                    birdDensity = UNDETECT;
                }

                // birdDensity and reflectivity should also be UNDETECT when undbzAvg is
                if (undbzAvg == UNDETECT){
                    reflectivity = UNDETECT;
                    birdDensity = UNDETECT;
                }

                
		        //Prepare the arguments of svdfit
                iPointIncluded = 0;
                for (iPointLayer = iPointFrom; iPointLayer < iPointFrom + nPointsLayer; iPointLayer++) {
                    
                    unsigned int gateCode = (unsigned int) alldata->points.points[iPointLayer * alldata->points.nColsPoints + alldata->points.gateCodeCol];

                    if (includeGate(iProfileType,1,gateCode, alldata) == TRUE) {

                        // copy azimuth angle from the 'points' array
                        pointsSelection[iPointIncluded * alldata->misc.nDims + 0] = alldata->points.points[iPointLayer * alldata->points.nColsPoints + alldata->points.azimAngleCol];
                        // copy elevation angle from the 'points' array
                        pointsSelection[iPointIncluded * alldata->misc.nDims + 1] = alldata->points.points[iPointLayer * alldata->points.nColsPoints + alldata->points.elevAngleCol];
						// copy nyquist interval from the 'points' array
                        yNyquist[iPointIncluded] = alldata->points.points[iPointLayer * alldata->points.nColsPoints + alldata->points.nyquistCol];
                        // copy the observed vrad value at this [azimuth, elevation] 
                        yObs[iPointIncluded] = alldata->points.points[iPointLayer * alldata->points.nColsPoints + alldata->points.vradValueCol];
						// copy the dealiased vrad value at this [azimuth, elevation] 
                        yDealias[iPointIncluded] = alldata->points.points[iPointLayer * alldata->points.nColsPoints + alldata->points.vraddValueCol];
                        // pre-allocate the fitted vrad value at this [azimuth,elevation]
                        yFitted[iPointIncluded] = 0.0f;
                        // keep a record of which index was just included
                        includedIndex[iPointIncluded] = iPointLayer;
                        // raise the counter
                        iPointIncluded += 1;

                        
                    }
                } // endfor (iPointLayer = 0; iPointLayer < nPointsLayer; iPointLayer++) {
                nPointsIncluded = iPointIncluded;

                // check if there are directions that have almost no observations
                // (as this makes the svdfit result really uncertain)  
                hasGap = hasAzimuthGap(&pointsSelection[0], nPointsIncluded, alldata);
                
                if (alldata->options.fitVrad == TRUE) {

                    if (hasGap==FALSE) {
                        
                        // ------------------------------------------------------------- //
                        //                  dealias radial velocities                    //
                        // ------------------------------------------------------------- //
                                
                        // dealias velocities if requested by user
                        // only dealias in first pass (later passes for removing dual-PRF dealiasing errors,
                        // which show smaller offsets than (2*nyquist velocity) and therefore are not
                        // removed by dealiasing routine)
                        // The condition nyquistMinUsed<maxNyquistDealias enforces that if all scans
                        // have a higher Nyquist velocity than maxNyquistDealias, dealiasing is suppressed
                        if(alldata->options.dealiasVrad && iPass == 0 && !recycleDealias){
                            #ifdef FPRINTFON
                            fprintf(stderr,"dealiasing %i points for profile %i, layer %i ...\n",nPointsIncluded,iProfileType,iLayer+1);
                            #endif
                            int result = dealias_points(&pointsSelection[0], alldata->misc.nDims, &yNyquist[0],
                                            alldata->misc.nyquistMin, &yObs[0], &yDealias[0], nPointsIncluded);							
                            // store dealiased velocities in points array (for re-use when iPass>0)
                            for(int i=0; i<nPointsIncluded;i++){
                                alldata->points.points[includedIndex[i] * alldata->points.nColsPoints + alldata->points.vraddValueCol] = yDealias[i];	
                            }
                        
                            if(result == 0){
                                fprintf(stderr,"Warning, failed to dealias radial velocities");
                            }
                        }

                        //print the dealiased values to stderr
                        if(alldata->options.printDealias == TRUE){
                            printDealias(&pointsSelection[0], alldata->misc.nDims, &yNyquist[0],
                                            &yObs[0], &yDealias[0], nPointsIncluded, iProfileType, iLayer+1, iPass+1);
                        }

                        
                        // yDealias is initialized to yObs, so we can always run svdfit
                        // on yDealias, even when not running a dealiasing routine
                        yObsSvdFit = yDealias;
                        
                        // ------------------------------------------------------------- //
                        //                       do the svdfit                           //
                        // ------------------------------------------------------------- //
                                                
                        chisq = svdfit(&pointsSelection[0], alldata->misc.nDims, &yObsSvdFit[0], &yFitted[0], 
                                nPointsIncluded, &parameterVector[0], &avar[0], alldata->misc.nParsFitted);

                        if (chisq < alldata->constants.chisqMin) {
                            // the standard deviation of the fit is too low, as in the case of overfit
                            // reset parameter vector array elements to NAN and continue with the next layer
                            parameterVector[0] = NAN;
                            parameterVector[1] = NAN;
                            parameterVector[2] = NAN;
                            // FIXME: if this happens, profile fields are not updated from UNDETECT to NODATA
                        } 
                        else {
                            
                            chi = sqrt(chisq);
                            hSpeed = sqrt(pow(parameterVector[0],2) + pow(parameterVector[1],2));
                            hDir = (atan2(parameterVector[0],parameterVector[1])*RAD2DEG);
                            
                            if (hDir < 0) {
                                hDir += 360.0f;
                            }
                            
                            // if the fitted vrad value is more than 'absVDifMax' away from the corresponding
                            // observed vrad value, set the gate's flagPositionVDifMax bit flag to 1, excluding the 
                            // gate in the second svdfit iteration
                            updateFlagFieldsInPointsArray(&yObsSvdFit[0], &yFitted[0], &includedIndex[0], nPointsIncluded,
                                                  &(alldata->points.points[0]), alldata);

                        }
						
                    } // endif (hasGap == FALSE)
                    
                }; // endif (fitVrad == TRUE)
                
                //---------------------------------------------//
                //         Fill the profile arrays             //
                //---------------------------------------------//
                
                // always fill below profile fields, these never have a NODATA or UNDETECT value.
                alldata->profiles.profile[iLayer*alldata->profiles.nColsProfile +  0] = iLayer * alldata->options.layerThickness;
                alldata->profiles.profile[iLayer*alldata->profiles.nColsProfile +  1] = (iLayer + 1) * alldata->options.layerThickness;
                alldata->profiles.profile[iLayer*alldata->profiles.nColsProfile +  8] = (float) hasGap;
                alldata->profiles.profile[iLayer*alldata->profiles.nColsProfile + 10] = (float) nPointsIncluded;
                alldata->profiles.profile[iLayer*alldata->profiles.nColsProfile + 13] = (float) nPointsIncludedZ;
                
                // fill below profile fields when (1) VVP fit was not performed because of azimuthal data gap
                // and (2) layer contains range gates within the volume sampled by the radar.
                if (hasGap && nPointsIncludedZ>alldata->constants.nPointsIncludedMin){
                    alldata->profiles.profile[iLayer*alldata->profiles.nColsProfile +  2] = UNDETECT;
                    alldata->profiles.profile[iLayer*alldata->profiles.nColsProfile +  3] = UNDETECT;
                    alldata->profiles.profile[iLayer*alldata->profiles.nColsProfile +  4] = UNDETECT;
                    alldata->profiles.profile[iLayer*alldata->profiles.nColsProfile +  5] = UNDETECT;
                    alldata->profiles.profile[iLayer*alldata->profiles.nColsProfile +  6] = UNDETECT;
                    alldata->profiles.profile[iLayer*alldata->profiles.nColsProfile +  7] = UNDETECT;
                    alldata->profiles.profile[iLayer*alldata->profiles.nColsProfile +  9] = dbzAvg;
                    alldata->profiles.profile[iLayer*alldata->profiles.nColsProfile + 11] = reflectivity;
                    alldata->profiles.profile[iLayer*alldata->profiles.nColsProfile + 12] = birdDensity;
                }
                // case of valid fit, fill profile fields with VVP fit parameters
                if (!hasGap){
                    alldata->profiles.profile[iLayer*alldata->profiles.nColsProfile +  2] = parameterVector[0];
                    alldata->profiles.profile[iLayer*alldata->profiles.nColsProfile +  3] = parameterVector[1];
                    alldata->profiles.profile[iLayer*alldata->profiles.nColsProfile +  4] = parameterVector[2];
                    alldata->profiles.profile[iLayer*alldata->profiles.nColsProfile +  5] = hSpeed;
                    alldata->profiles.profile[iLayer*alldata->profiles.nColsProfile +  6] = hDir;
                    alldata->profiles.profile[iLayer*alldata->profiles.nColsProfile +  7] = chi;
                    alldata->profiles.profile[iLayer*alldata->profiles.nColsProfile +  9] = dbzAvg;
                    alldata->profiles.profile[iLayer*alldata->profiles.nColsProfile + 11] = reflectivity;
                    alldata->profiles.profile[iLayer*alldata->profiles.nColsProfile + 12] = birdDensity;
                }
  
                free((void*) yObs);
                free((void*) yFitted);
                free((void*) yNyquist);
                free((void*) yDealias);
                free((void*) pointsSelection);
                free((void*) includedIndex);
        
            } // endfor (iPass = 0; iPass < nPasses; iPass++)
            // You need some of the results of iProfileType == 3 in order 
            // to calculate iProfileType == 1, therefore iProfileType == 3 is executed first
            if (iProfileType == 3) {
                // NOTE: chi can have NAN or numeric value at this point
                // when NAN, below condition evaluates to FALSE, i.e. scatterersAreNotBirds is set to FALSE
                if (chi < alldata->options.stdDevMinBird) {
                    alldata->misc.scatterersAreNotBirds[iLayer] = TRUE;
                }
                else {
                    alldata->misc.scatterersAreNotBirds[iLayer] = FALSE;
                }
            }   
            if (iProfileType == 1) {
                // set the bird density to zero if radial velocity stdev below threshold:
                if (alldata->misc.scatterersAreNotBirds[iLayer] == TRUE){
                    alldata->profiles.profile[iLayer*alldata->profiles.nColsProfile + 12] = 0.0;
                }
            }

        } // endfor (iLayer = 0; iLayer < nLayers; iLayer++)

        if (alldata->options.printProfileVar == TRUE) {
            printProfile(alldata);
        }
        if (iProfileType == 1 && alldata->options.exportBirdProfileAsJSONVar == TRUE) {
            exportBirdProfileAsJSON(alldata);
        }

        // ---------------------------------------------------------------- //
        //       this next section is a bit ugly but it does the job        //
        // ---------------------------------------------------------------- //
        
        int iCopied = 0;
        int iColProfile;
        int iRowProfile;
        for (iRowProfile = 0; iRowProfile < alldata->profiles.nRowsProfile; iRowProfile++) {
            for (iColProfile = 0; iColProfile < alldata->profiles.nColsProfile; iColProfile++) {
                switch (iProfileType) {
                    case 1:
                        alldata->profiles.profile1[iCopied] = alldata->profiles.profile[iCopied];
                        break;
                    case 2:
                        alldata->profiles.profile2[iCopied] = alldata->profiles.profile[iCopied];
                        break;
                    case 3:
                        alldata->profiles.profile3[iCopied] = alldata->profiles.profile[iCopied];
                        break;
                    default:
                        fprintf(stderr, "Something is wrong this should not happen.\n");
                }
                iCopied += 1;
            }
        }
    
    } // endfor (iProfileType = nProfileTypes; iProfileType > 0; iProfileType--)


} // vol2birdCalcProfiles




int vol2birdGetNColsProfile(vol2bird_t *alldata) {

    if (alldata->misc.initializationSuccessful==FALSE) {
        fprintf(stderr,"You need to initialize vol2bird before you can use it. Aborting.\n");
        return -1;
    }
    return alldata->profiles.nColsProfile;
} // vol2birdGetNColsProfile


int vol2birdGetNRowsProfile(vol2bird_t *alldata) {   

    if (alldata->misc.initializationSuccessful==FALSE) {
        fprintf(stderr,"You need to initialize vol2bird before you can use it. Aborting.\n");
        return -1;
    }
    return alldata->profiles.nRowsProfile;
} // vol2birdGetNColsProfile


float* vol2birdGetProfile(int iProfileType, vol2bird_t *alldata) {
    if (alldata->misc.initializationSuccessful==FALSE) {
        fprintf(stderr,"You need to initialize vol2bird before you can use it. Aborting.\n");
        return (float *) NULL;
    }

    switch (iProfileType) {
        case 1 : 
            return &(alldata->profiles.profile1[0]);
        case 2 : 
            return &(alldata->profiles.profile2[0]);
        case 3 : 
            return &(alldata->profiles.profile3[0]);
        default :
            fprintf(stderr, "Something went wrong; behavior not implemented for given iProfileType.\n");
    }

    return (float *) NULL;
}


void vol2birdPrintIndexArrays(vol2bird_t* alldata) {
    
    if (alldata->misc.initializationSuccessful==FALSE) {
        fprintf(stderr,"You need to initialize vol2bird before you can use it. Aborting.\n");
        return;
    }
    
    int iLayer;

    fprintf(stderr, "iLayer  iFrom   iTo     iTo-iFrom nWritten\n");
    for (iLayer = 0; iLayer < alldata->options.nLayers; iLayer++) {
        fprintf(stderr, "%7d %7d %7d %10d %8d\n",
            iLayer, 
            alldata->points.indexFrom[iLayer], 
            alldata->points.indexTo[iLayer], 
            alldata->points.indexTo[iLayer] - alldata->points.indexFrom[iLayer], 
            alldata->points.nPointsWritten[iLayer]);
    }
} // vol2birdPrintIndexArrays



void vol2birdPrintOptions(vol2bird_t* alldata) {
    
    // ------------------------------------------------------- //
    // this function prints vol2bird's configuration to stderr //
    // ------------------------------------------------------- //
    
    if (alldata->misc.initializationSuccessful==FALSE) {
        fprintf(stderr,"You need to initialize vol2bird before you can use it. Aborting.\n");
        return;
    }

    fprintf(stderr,"\n\nvol2bird configuration:\n\n");

    fprintf(stderr,"%-25s = %f\n","absVDifMax",alldata->constants.absVDifMax);
    fprintf(stderr,"%-25s = %f\n","azimMax",alldata->options.azimMax);
    fprintf(stderr,"%-25s = %f\n","azimMin",alldata->options.azimMin);
    fprintf(stderr,"%-25s = %f\n","birdRadarCrossSection",alldata->options.birdRadarCrossSection);
    fprintf(stderr,"%-25s = %f\n","cellClutterFractionMax",alldata->constants.cellClutterFractionMax);
    fprintf(stderr,"%-25s = %f\n","cellEtaMin",alldata->options.cellEtaMin);
    fprintf(stderr,"%-25s = %f\n","cellStdDevMax",alldata->options.cellStdDevMax);
    fprintf(stderr,"%-25s = %f\n","chisqMin",alldata->constants.chisqMin);
    fprintf(stderr,"%-25s = %f\n","clutterValueMin",alldata->options.clutterValueMin);
    fprintf(stderr,"%-25s = %f\n","etaMax",alldata->options.etaMax);
    fprintf(stderr,"%-25s = %f\n","dbzThresMin",alldata->options.dbzThresMin);
    fprintf(stderr,"%-25s = %s\n","dbzType",alldata->options.dbzType);
    fprintf(stderr,"%-25s = %f\n","elevMax",alldata->options.elevMax);
    fprintf(stderr,"%-25s = %f\n","elevMin",alldata->options.elevMin);
    fprintf(stderr,"%-25s = %d\n","fitVrad",alldata->options.fitVrad);
    fprintf(stderr,"%-25s = %f\n","fringeDist",alldata->constants.fringeDist);
    fprintf(stderr,"%-25s = %f\n","layerThickness",alldata->options.layerThickness);
    fprintf(stderr,"%-25s = %f\n","minNyquist",alldata->options.minNyquist);
    fprintf(stderr,"%-25s = %f\n","areaCellMin",alldata->constants.areaCellMin);
    fprintf(stderr,"%-25s = %d\n","nAzimNeighborhood",alldata->constants.nAzimNeighborhood);
    fprintf(stderr,"%-25s = %d\n","nBinsGap",alldata->constants.nBinsGap);
    fprintf(stderr,"%-25s = %d\n","nCountMin",alldata->constants.nCountMin);
    fprintf(stderr,"%-25s = %d\n","nLayers",alldata->options.nLayers);
    fprintf(stderr,"%-25s = %d\n","nObsGapMin",alldata->constants.nObsGapMin);
    fprintf(stderr,"%-25s = %d\n","nPointsIncludedMin",alldata->constants.nPointsIncludedMin);
    fprintf(stderr,"%-25s = %d\n","nRangNeighborhood",alldata->constants.nRangNeighborhood);
    fprintf(stderr,"%-25s = %f\n","radarWavelength",alldata->options.radarWavelength);
    fprintf(stderr,"%-25s = %f\n","rangeMax",alldata->options.rangeMax);
    fprintf(stderr,"%-25s = %f\n","rangeMin",alldata->options.rangeMin);
    fprintf(stderr,"%-25s = %f\n","rCellMax",alldata->misc.rCellMax);
    fprintf(stderr,"%-25s = %f\n","refracIndex",alldata->constants.refracIndex);
    fprintf(stderr,"%-25s = %d\n","requireVrad",alldata->options.requireVrad);
    fprintf(stderr,"%-25s = %f\n","stdDevMinBird",alldata->options.stdDevMinBird);
    fprintf(stderr,"%-25s = %c\n","useClutterMap",alldata->options.useClutterMap == TRUE ? 'T' : 'F');
    fprintf(stderr,"%-25s = %f\n","vradMin",alldata->constants.vradMin);
    
    fprintf(stderr,"\n\n");

}  // vol2birdPrintOptions





void vol2birdPrintPointsArray(vol2bird_t* alldata) {
    
    // ------------------------------------------------- //
    // this function prints the 'points' array to stderr //
    // ------------------------------------------------- //
    
    if (alldata->misc.initializationSuccessful==FALSE) {
        fprintf(stderr,"You need to initialize vol2bird before you can use it. Aborting.\n");
        return;
    }

    int iPoint;
    
    fprintf(stderr, "iPoint    range     azim    elev         dbz        vrad    cell    gateCode   flags           nyquist     vradd        clut\n");
    
    for (iPoint = 0; iPoint < alldata->points.nRowsPoints * alldata->points.nColsPoints; iPoint+=alldata->points.nColsPoints) {
        
            char gateCodeStr[10];  // 9 bits plus 1 position for the null character '\0'
            
            printGateCode(&gateCodeStr[0], (int) alldata->points.points[iPoint + alldata->points.gateCodeCol]);
        
            fprintf(stderr, "  %6d",    iPoint/alldata->points.nColsPoints);
            fprintf(stderr, "  %6.1f",  alldata->points.points[iPoint + alldata->points.rangeCol]);
            fprintf(stderr, "  %6.2f",  alldata->points.points[iPoint + alldata->points.azimAngleCol]);
            fprintf(stderr, "  %6.2f",  alldata->points.points[iPoint + alldata->points.elevAngleCol]);
            fprintf(stderr, "  %10.2f", alldata->points.points[iPoint + alldata->points.dbzValueCol]);
            fprintf(stderr, "  %10.2f", alldata->points.points[iPoint + alldata->points.vradValueCol]);
            fprintf(stderr, "  %6.0f",  alldata->points.points[iPoint + alldata->points.cellValueCol]);
            fprintf(stderr, "  %8.0f",  alldata->points.points[iPoint + alldata->points.gateCodeCol]);
            fprintf(stderr, "  %12s",   gateCodeStr);
            fprintf(stderr, "  %10.2f", alldata->points.points[iPoint + alldata->points.nyquistCol]);
            fprintf(stderr, "  %10.2f", alldata->points.points[iPoint + alldata->points.vraddValueCol]);
            fprintf(stderr, "  %10.2f", alldata->points.points[iPoint + alldata->points.clutValueCol]);
            fprintf(stderr, "\n");
    }    
} // vol2birdPrintPointsArray




void vol2birdPrintPointsArraySimple(vol2bird_t* alldata) {
    
    // ------------------------------------------------- //
    // this function prints the 'points' array to stderr //
    // ------------------------------------------------- //
    
    int iPoint;
    
    fprintf(stderr, "iPoint  azim    elev    dbz         vrad        cell     flags     nyquist vradd\n");
    
    for (iPoint = 0; iPoint < alldata->points.nRowsPoints * alldata->points.nColsPoints; iPoint+=alldata->points.nColsPoints) {
                
            fprintf(stderr, "  %6d",    iPoint/alldata->points.nColsPoints);
            fprintf(stderr, "  %6.2f",  alldata->points.points[iPoint + alldata->points.azimAngleCol]);
            fprintf(stderr, "  %6.2f",  alldata->points.points[iPoint + alldata->points.elevAngleCol]);
            fprintf(stderr, "  %10.2f", alldata->points.points[iPoint + alldata->points.dbzValueCol]);
            fprintf(stderr, "  %10.2f", alldata->points.points[iPoint + alldata->points.vradValueCol]);
            fprintf(stderr, "  %6.0f",  alldata->points.points[iPoint + alldata->points.cellValueCol]);
            fprintf(stderr, "  %8.0f",  alldata->points.points[iPoint + alldata->points.gateCodeCol]);
            fprintf(stderr, "  %10.2f", alldata->points.points[iPoint + alldata->points.nyquistCol]);
            fprintf(stderr, "  %10.2f", alldata->points.points[iPoint + alldata->points.vraddValueCol]);
            fprintf(stderr, "\n");
    }    
} // vol2birdPrintPointsArray






void printProfile(vol2bird_t* alldata) {
    
    if (alldata->misc.initializationSuccessful==FALSE) {
        fprintf(stderr,"You need to initialize vol2bird before you can use it. Aborting.\n");
        return;
    }

    fprintf(stderr,"\n\nProfile type: %d\n",alldata->profiles.iProfileTypeLast);

    fprintf(stderr,"altmin-altmax: [u         ,v         ,w         ]; "
                   "hSpeed  , hDir    , chi     , hasGap  , dbzAvg  ,"
                   " nPoints, eta         , rhobird nPointsZ \n");

    int iLayer;
    
    for (iLayer = alldata->options.nLayers - 1; iLayer >= 0; iLayer--) {
        
        fprintf(stderr,"%6.0f-%-6.0f: [%10.2f,%10.2f,%10.2f]; %8.2f, "
        "%8.1f, %8.1f, %8c, %8.2f, %7.0f, %12.2f, %8.2f %5.f\n",
        alldata->profiles.profile[iLayer * alldata->profiles.nColsProfile +  0],
        alldata->profiles.profile[iLayer * alldata->profiles.nColsProfile +  1],
        alldata->profiles.profile[iLayer * alldata->profiles.nColsProfile +  2],
        alldata->profiles.profile[iLayer * alldata->profiles.nColsProfile +  3],
        alldata->profiles.profile[iLayer * alldata->profiles.nColsProfile +  4],
        alldata->profiles.profile[iLayer * alldata->profiles.nColsProfile +  5],
        alldata->profiles.profile[iLayer * alldata->profiles.nColsProfile +  6],
        alldata->profiles.profile[iLayer * alldata->profiles.nColsProfile +  7],
        alldata->profiles.profile[iLayer * alldata->profiles.nColsProfile +  8] == TRUE ? 'T' : 'F',
        alldata->profiles.profile[iLayer * alldata->profiles.nColsProfile +  9],
        alldata->profiles.profile[iLayer * alldata->profiles.nColsProfile + 10],
        alldata->profiles.profile[iLayer * alldata->profiles.nColsProfile + 11],
        alldata->profiles.profile[iLayer * alldata->profiles.nColsProfile + 12],
        alldata->profiles.profile[iLayer * alldata->profiles.nColsProfile + 13]);
    }

    
} // printProfile()

// reads a polar volume from file and returns it as a RAVE polar volume object
// remember to release the polar volume object when done with it
PolarVolume_t* vol2birdGetVolume(char* filenames[], int nInputFiles, float rangeMax, int small){
    
    PolarVolume_t* volume = NULL;
    
    #ifdef IRIS
    // test whether the file is in IRIS format
    if (isIRIS(filenames[0])==0){
        volume = vol2birdGetIRISVolume(filenames, nInputFiles);
        goto done;
    }
    #endif

    // not a rave complient file, attempt to read the file with the RSL library instead
    #ifdef RSL
    if(RSL_filetype(filenames[0]) != UNKNOWN){
        if (nInputFiles > 1){
            fprintf(stderr,"Multiple input files detected in RSL format. Only single polar volume file import supported, using file %s only.\n", filenames[0]);
        }
        volume = vol2birdGetRSLVolume(filenames[0], rangeMax, small);
        goto done;
    }
    #endif
    
    volume = vol2birdGetODIMVolume(filenames, nInputFiles);
    
    PolarVolume_sortByElevations(volume,1);
    
    done:
        return volume;
}

#ifdef IRIS
PolarVolume_t* vol2birdGetIRISVolume(char* filenames[], int nInputFiles) {
    // initialize a polar volume to return
    PolarVolume_t* output = NULL;
    // initialize helper volume and scan to store intermediate file reads
    PolarVolume_t* volume = NULL;
    PolarScan_t* scan = NULL;
    
    int outputInitialised = FALSE;
    
    // initialize the rave object type of filename
    int rot = Rave_ObjectType_UNDEFINED;

    int ret = 0;
    
    file_element_s* file_element_p = NULL;

    for (int i=0; i<nInputFiles; i++){
        // read the iris file
        file_element_p = readIRIS(filenames[i]);

        if(file_element_p == NULL){
            fprintf(stderr, "Warning: failed to read file %s in IRIS format, ignoring.\n", filenames[i]);
            continue;
        }

        rot = objectTypeFromIRIS(file_element_p);
        
        if (rot == Rave_ObjectType_UNDEFINED){
            fprintf(stderr, "Warning: unknown object type while reading file %s in IRIS format, ignoring.\n", filenames[i]);
            free_IRIS(&file_element_p);
            continue;
        }
        
        // start a new output volume object if we do not have one yet
        if (output == NULL){
            output = RAVE_OBJECT_NEW(&PolarVolume_TYPE);
            if (output == NULL) {
                RAVE_CRITICAL0("Error: failed to create polarvolume instance");
                goto done;
            }
        }
        
        if (rot == Rave_ObjectType_PVOL) {
            volume = RAVE_OBJECT_NEW(&PolarVolume_TYPE);
            if (volume == NULL) {
                RAVE_CRITICAL0("Error: failed to create polarvolume instance");
                goto done;
            }
            
            // read iris data into rave polar volume object
            ret = populateObject((RaveCoreObject*) volume, file_element_p);

            if( ret != 0) {
                fprintf(stderr, "Error: could not populate IRIS data into a polar volume object\n");
                goto done;
            }
            
            if (!outputInitialised){
                output = RAVE_OBJECT_CLONE(volume);
                RAVE_OBJECT_RELEASE(volume);
                outputInitialised = TRUE;
                continue;
            }
            
            for (int j=0; j<PolarVolume_getNumberOfScans(volume); j++){
                scan = PolarVolume_getScan(volume, j);
                PolarVolume_addScan(output, scan);
                RAVE_OBJECT_RELEASE(scan);
            }
            
            free_IRIS(&file_element_p);
            RAVE_OBJECT_RELEASE(volume);
        }
    
        if (rot == Rave_ObjectType_SCAN) {
            scan = RAVE_OBJECT_NEW(&PolarScan_TYPE);
            if (scan == NULL) {
                RAVE_CRITICAL0("Error: failed to create polarscan instance");
                goto done;
            }
            
            // read iris data into rave polar volume object
            ret = populateObject((RaveCoreObject*) scan, file_element_p);

            if( ret != 0) {
                fprintf(stderr, "Error: could not populate IRIS data into a polar scan object\n");
                goto done;
            }
            
            if (!outputInitialised){
                // copy essential root metadata to volume
                PolarVolume_setDate(output, PolarScan_getDate(scan));
                PolarVolume_setTime(output, PolarScan_getTime(scan));
                PolarVolume_setLatitude(output, PolarScan_getLatitude(scan));
                PolarVolume_setLongitude(output, PolarScan_getLongitude(scan));
                PolarVolume_setHeight(output, PolarScan_getHeight(scan));
                PolarVolume_setSource(output, PolarScan_getSource(scan));
                outputInitialised = TRUE;
            }
            
            PolarVolume_addScan(output, scan);
            free_IRIS(&file_element_p);
            RAVE_OBJECT_RELEASE(scan);
        }
    
    }

    done:
    
        // clean up
        if(file_element_p != NULL) {
            free_IRIS(&file_element_p);
        }
        RAVE_OBJECT_RELEASE(volume);            
        RAVE_OBJECT_RELEASE(scan);
        
        return output;
}
#endif

PolarVolume_t* vol2birdGetODIMVolume(char* filenames[], int nInputFiles) {
    // initialize a polar volume to return
    PolarVolume_t* output = NULL;
    // initialize helper volume and scan to store intermediate file reads
    PolarVolume_t* volume = NULL;
    PolarScan_t* scan = NULL;
    
    int outputInitialised = FALSE;
        
    // initialize the rave object type of filename
    int rot = Rave_ObjectType_UNDEFINED;

    for (int i=0; i<nInputFiles; i++){
        // read the file
<<<<<<< HEAD
        RaveIO_t* raveio = RaveIO_open(filenames[i],0,NULL);
=======
        RaveIO_t* raveio = RaveIO_open(filenames[i], 0, NULL);
>>>>>>> 1d5482d3

        if(raveio == NULL){
            fprintf(stderr, "Warning: failed to read file %s in ODIM format, ignoring.\n", filenames[i]);
            continue;
        }
        
        rot = RaveIO_getObjectType(raveio);

        if (!(rot == Rave_ObjectType_PVOL || rot == Rave_ObjectType_SCAN)) {
            fprintf(stderr, "Warning: no scan or volume found when reading file %s in ODIM format, ignoring.\n", filenames[i]);
            RAVE_OBJECT_RELEASE(raveio);
            continue;
        }
        
        // start a new output volume object if we do not have one yet
        if (output == NULL){
            output = RAVE_OBJECT_NEW(&PolarVolume_TYPE);
            if (output == NULL) {
                RAVE_CRITICAL0("Error: failed to create polarvolume instance");
                goto done;
            }
        }
        
        if (rot == Rave_ObjectType_PVOL) {
            volume = RAVE_OBJECT_NEW(&PolarVolume_TYPE);
            if (volume == NULL) {
                RAVE_CRITICAL0("Error: failed to create polarvolume instance");
                goto done;
            }
            
            // read ODIM data into rave polar volume object
            volume = (PolarVolume_t*) RaveIO_getObject(raveio);

            if( volume == NULL) {
                RAVE_CRITICAL0("Error: could not populate ODIM data into a polarvolume object");
                goto done;
            }
            
            if (!outputInitialised){
                output = RAVE_OBJECT_CLONE(volume);
                RAVE_OBJECT_RELEASE(volume);
                outputInitialised = TRUE;
                continue;
            }
            
            for (int j=0; j<PolarVolume_getNumberOfScans(volume); j++){
                scan = PolarVolume_getScan(volume, j);
                PolarVolume_addScan(output, scan);
                RAVE_OBJECT_RELEASE(scan);
            }
            
            RAVE_OBJECT_RELEASE(raveio);
            RAVE_OBJECT_RELEASE(volume);
        }
    
        if (rot == Rave_ObjectType_SCAN) {
            scan = RAVE_OBJECT_NEW(&PolarScan_TYPE);
            if (scan == NULL) {
                RAVE_CRITICAL0("Error: failed to create polarscan instance");
                goto done;
            }
            
            // read iris data into rave polar volume object
            scan = (PolarScan_t*) RaveIO_getObject(raveio);

            if (scan == 0) {
                RAVE_CRITICAL0("Error: could not populate ODIM data into a polar scan object");
                goto done;
            }
            
            if (!outputInitialised){
                // copy essential root metadata to volume
                PolarVolume_setDate(output, PolarScan_getDate(scan));
                PolarVolume_setTime(output, PolarScan_getTime(scan));
                PolarVolume_setLatitude(output, PolarScan_getLatitude(scan));
                PolarVolume_setLongitude(output, PolarScan_getLongitude(scan));
                PolarVolume_setHeight(output, PolarScan_getHeight(scan));
                PolarVolume_setSource(output, PolarScan_getSource(scan));
                outputInitialised = TRUE;
            }
            
            PolarVolume_addScan(output, scan);
            RAVE_OBJECT_RELEASE(raveio);
            RAVE_OBJECT_RELEASE(scan);
        }
    
    }

    done:
    
        // clean up
        RAVE_OBJECT_RELEASE(volume);            
        RAVE_OBJECT_RELEASE(scan);
        
        return output;
}


RaveIO_t* vol2birdIO_open(const char* filename)
{
  RaveIO_t* result = NULL;

  if (filename == NULL) {
    goto done;
  }

  result = RAVE_OBJECT_NEW(&RaveIO_TYPE);
  if (result == NULL) {
    RAVE_CRITICAL0("Failed to create raveio instance");
    goto done;
  }

  if (!RaveIO_setFilename(result, filename)) {
    RAVE_CRITICAL0("Failed to set filename");
    RAVE_OBJECT_RELEASE(result);
    goto done;
  }

<<<<<<< HEAD
  if (!RaveIO_load(result,0,NULL)) {
=======
  if (!RaveIO_load(result, 0, NULL)) {
>>>>>>> 1d5482d3
    RAVE_WARNING0("Failed to load file");
    RAVE_OBJECT_RELEASE(result);
    goto done;
  }

done:
  return result;
}


// loads configuration data in the alldata struct
int vol2birdLoadConfig(vol2bird_t* alldata) {

    alldata->misc.loadConfigSuccessful = FALSE;

    const char * optsConfFilename = getenv(OPTIONS_CONF);
    if (optsConfFilename == NULL) {
        optsConfFilename = OPTIONS_FILE;
    }
    else{
        fprintf(stderr, "Searching user configuration file '%s' specified in environmental variable '%s'\n",optsConfFilename,OPTIONS_CONF);
    }

    if (readUserConfigOptions(&(alldata->cfg), optsConfFilename) != 0) {
        fprintf(stderr, "An error occurred while reading the user configuration file '%s'.\n", optsConfFilename);
        return -1; 
    }
   
    cfg_t** cfg = &(alldata->cfg);

    // ------------------------------------------------------------- //
    //              vol2bird options from options.conf               //
    // ------------------------------------------------------------- //

    alldata->options.azimMax = cfg_getfloat(*cfg, "AZIMMAX");
    alldata->options.azimMin = cfg_getfloat(*cfg, "AZIMMIN");
    alldata->options.layerThickness = cfg_getfloat(*cfg, "HLAYER");
    alldata->options.nLayers = cfg_getint(*cfg, "NLAYER");
    alldata->options.rangeMax = cfg_getfloat(*cfg, "RANGEMAX");
    alldata->options.rangeMin = cfg_getfloat(*cfg, "RANGEMIN");
    alldata->options.elevMax = cfg_getfloat(*cfg, "ELEVMAX");
    alldata->options.elevMin = cfg_getfloat(*cfg, "ELEVMIN");
    alldata->options.radarWavelength = cfg_getfloat(*cfg, "RADAR_WAVELENGTH_CM");
    alldata->options.useClutterMap = cfg_getbool(*cfg,"USE_CLUTTERMAP");
    alldata->options.clutterValueMin = cfg_getfloat(*cfg, "CLUTTERVALUEMIN");
    strcpy(alldata->options.clutterMap,cfg_getstr(*cfg,"CLUTTERMAP"));
    alldata->options.printDbz = cfg_getbool(*cfg,"PRINT_DBZ");
    alldata->options.printDealias = cfg_getbool(*cfg,"PRINT_DEALIAS");
    alldata->options.printVrad = cfg_getbool(*cfg,"PRINT_VRAD");
    alldata->options.printRhohv = cfg_getbool(*cfg,"PRINT_RHOHV");
    alldata->options.printTex = cfg_getbool(*cfg,"PRINT_TEXTURE");
    alldata->options.printCell = cfg_getbool(*cfg,"PRINT_CELL");
    alldata->options.printCellProp = cfg_getbool(*cfg,"PRINT_CELL_PROP");
    alldata->options.printClut = cfg_getbool(*cfg,"PRINT_CLUT");
    alldata->options.printOptions = cfg_getbool(*cfg,"PRINT_OPTIONS");
    alldata->options.printProfileVar = cfg_getbool(*cfg,"PRINT_PROFILE");
    alldata->options.printPointsArray = cfg_getbool(*cfg,"PRINT_POINTS_ARRAY");
    alldata->options.fitVrad = cfg_getbool(*cfg,"FIT_VRAD");
    alldata->options.exportBirdProfileAsJSONVar = cfg_getbool(*cfg,"EXPORT_BIRD_PROFILE_AS_JSON"); 
    alldata->options.minNyquist = cfg_getfloat(*cfg,"MIN_NYQUIST_VELOCITY");
    alldata->options.maxNyquistDealias = cfg_getfloat(*cfg,"MAX_NYQUIST_DEALIAS");
    alldata->options.birdRadarCrossSection = cfg_getfloat(*cfg,"SIGMA_BIRD");
    alldata->options.cellStdDevMax = cfg_getfloat(*cfg,"STDEV_CELL");
    alldata->options.stdDevMinBird = cfg_getfloat(*cfg,"STDEV_BIRD");
    alldata->options.etaMax = cfg_getfloat(*cfg,"ETAMAX");
    alldata->options.cellEtaMin = cfg_getfloat(*cfg,"ETACELL");
    strcpy(alldata->options.dbzType,cfg_getstr(*cfg,"DBZTYPE"));
    alldata->options.requireVrad = cfg_getbool(*cfg,"REQUIRE_VRAD");
    alldata->options.dealiasVrad = cfg_getbool(*cfg,"DEALIAS_VRAD");
    alldata->options.dealiasRecycle = cfg_getbool(*cfg,"DEALIAS_RECYCLE");
    alldata->options.dualPol = cfg_getbool(*cfg,"DUALPOL");
    alldata->options.singlePol = cfg_getbool(*cfg,"SINGLEPOL");
    alldata->options.dbzThresMin = cfg_getfloat(*cfg,"DBZMIN");
    alldata->options.rhohvThresMin = cfg_getfloat(*cfg,"RHOHVMIN");
    alldata->options.resample = cfg_getbool(*cfg,"RESAMPLE");
    alldata->options.resampleRscale = cfg_getfloat(*cfg,"RESAMPLE_RSCALE");
    alldata->options.resampleNbins = cfg_getint(*cfg,"RESAMPLE_NBINS");
    alldata->options.resampleNrays = cfg_getint(*cfg,"RESAMPLE_NRAYS");
    alldata->options.mistNetNElevs = cfg_size(*cfg, "MISTNET_ELEVS");
    for(int i=0; i<alldata->options.mistNetNElevs; i++){
        alldata->options.mistNetElevs[i] = cfg_getnfloat(*cfg, "MISTNET_ELEVS",i);
    }
    alldata->options.mistNetElevsOnly = cfg_getbool(*cfg, "MISTNET_ELEVS_ONLY");
    alldata->options.useMistNet = cfg_getbool(*cfg, "USE_MISTNET");
    strcpy(alldata->options.mistNetPath,cfg_getstr(*cfg,"MISTNET_PATH"));


    // ------------------------------------------------------------- //
    //              vol2bird options from constants.h                //
    // ------------------------------------------------------------- //

    alldata->constants.areaCellMin = AREACELL;
    alldata->constants.cellClutterFractionMax = CLUTPERCCELL;
    alldata->constants.chisqMin = CHISQMIN;
    alldata->constants.fringeDist = FRINGEDIST;
    alldata->constants.nBinsGap = NBINSGAP;
    alldata->constants.nPointsIncludedMin = NDBZMIN;
    alldata->constants.nNeighborsMin = NEIGHBORS;
    alldata->constants.nObsGapMin = NOBSGAPMIN;
    alldata->constants.nAzimNeighborhood = NTEXBINAZIM;
    alldata->constants.nRangNeighborhood = NTEXBINRANG;
    alldata->constants.nCountMin = NTEXMIN; 
    alldata->constants.refracIndex = REFRACTIVE_INDEX_OF_WATER;
    alldata->constants.absVDifMax = VDIFMAX;
    alldata->constants.vradMin = VRADMIN;

    // ------------------------------------------------------------- //
    //       some other variables, derived from user options         //
    // ------------------------------------------------------------- //

    alldata->misc.rCellMax = alldata->options.rangeMax + RCELLMAX_OFFSET;
    alldata->misc.nDims = 2;
    alldata->misc.nParsFitted = 3;

    // the following settings depend on wavelength, will be set in Vol2birdSetup
    alldata->misc.dbzFactor = NAN;
    alldata->misc.dbzMax = NAN;
    alldata->misc.cellDbzMin = NAN;

    alldata->misc.loadConfigSuccessful = TRUE;

    return 0;

}


//int vol2birdSetUp(PolarVolume_t* volume, cfg_t** cfg, vol2bird_t* alldata) {
int vol2birdSetUp(PolarVolume_t* volume, vol2bird_t* alldata) {
    
    alldata->misc.initializationSuccessful = FALSE;
    
    alldata->misc.vol2birdSuccessful = TRUE;

    if (alldata->misc.loadConfigSuccessful == FALSE){
        fprintf(stderr,"Vol2bird configuration not loaded. Run vol2birdLoadConfig prior to vol2birdSetup\n");
        return -1;
    }
 
    // reading radar wavelength from polar volume attribute
    // if present, overwrite options.radarWavelength with the value found.
    double wavelength = PolarVolume_getWavelength(volume);
    if (wavelength > 0){
        alldata->options.radarWavelength = wavelength;
    }
    else{
        fprintf(stderr,"Warning: radar wavelength not stored in polar volume. Using user-defined value of %f cm ...\n", alldata->options.radarWavelength);
    }
    
    // Now that we have the wavelength, calculate its derived quantities:
    // dbzFactor is the proportionality constant between reflectivity factor Z in mm^6/m^3
    // and reflectivity eta in cm^2/km^3, when radarWavelength in cm:
    alldata->misc.dbzFactor = (pow(alldata->constants.refracIndex,2) * 1000 * pow(PI,5))/pow(alldata->options.radarWavelength,4);
    alldata->misc.dbzMax = 10*log(alldata->options.etaMax / alldata->misc.dbzFactor)/log(10);
    alldata->misc.cellDbzMin = 10*log(alldata->options.cellEtaMin / alldata->misc.dbzFactor)/log(10);
    // if stdDevMinBird not set by STDEV_BIRD in options.conf, initialize it depending on wavelength:
    if (alldata->options.stdDevMinBird == -FLT_MAX){
        if (alldata->options.radarWavelength < 7.5){
            //C-band default:
            alldata->options.stdDevMinBird = STDEV_BIRD;
        }
        else{
            //S-band default:
            alldata->options.stdDevMinBird = STDEV_BIRD_S;
        }
    }
    
    // Extract the vcp attribute if present (i.e. NEXRAD only)
    RaveAttribute_t *attr;
    long vcp;
    int result = 0;
    attr = PolarVolume_getAttribute(volume, "how/vcp");
    if (attr != (RaveAttribute_t *) NULL) result = RaveAttribute_getLong(attr, &vcp);
    if (result > 0){
        alldata->misc.vcp = (int) vcp;
    }
    else{
        alldata->misc.vcp = 0;
    }
 
    // ------------------------------------------------------------- //
    //                 determine which scans to use                  //
    // ------------------------------------------------------------- //
    
    vol2birdScanUse_t* scanUse;
    scanUse = determineScanUse(volume, alldata);
    if (!alldata->options.dealiasVrad && alldata->misc.nyquistMinUsed < alldata->options.maxNyquistDealias){   
       fprintf(stderr,"Warning: Nyquist velocity below maxNyquistDealias threshold was found (%f<%f), consider dealiasing.\n",alldata->misc.nyquistMinUsed,alldata->options.maxNyquistDealias);       
    }    
    if (alldata->options.dealiasVrad && alldata->misc.nyquistMinUsed > alldata->options.maxNyquistDealias){
       alldata->options.dealiasVrad=FALSE;
       //Maybe you want to give a warning here, but that generates a lot of warnings as this situation is common ...
    }
    if (alldata->options.dealiasVrad){
        fprintf(stderr,"Warning: radial velocities will be dealiased...\n");
    }

    // ------------------------------------------------------------- //
    //     store all options and constants in task_args string       //
    // ------------------------------------------------------------- //

    // the radar wavelength setting is read from taken from the volume object
    // if a wavelength attribute is present. Therefore the task_args string is
    // set here and not in vol2birdLoadConfig(), which has no access to the volume    
    
    //FIXME: add mistNetNElevs (mistnet elevations) to the task_args string
    sprintf(alldata->misc.task_args,
        "azimMax=%f,azimMin=%f,layerThickness=%f,nLayers=%i,rangeMax=%f,"
        "rangeMin=%f,elevMax=%f,elevMin=%f,radarWavelength=%f,"
        "useClutterMap=%i,clutterMap=%s,fitVrad=%i,exportBirdProfileAsJSONVar=%i,"
        "minNyquist=%f,maxNyquistDealias=%f,birdRadarCrossSection=%f,stdDevMinBird=%f,"
        "cellEtaMin=%f,etaMax=%f,dbzType=%s,requireVrad=%i,"
        "dealiasVrad=%i,dealiasRecycle=%i,dualPol=%i,singlePol=%i,rhohvThresMin=%f,"
        "resample=%i,resampleRscale=%f,resampleNbins=%i,resampleNrays=%i,"
        "mistNetNElevs=%i,mistNetElevsOnly=%i,useMistNet=%i,mistNetPath=%s,"
    
        "areaCellMin=%f,cellClutterFractionMax=%f,"
        "chisqMin=%f,clutterValueMin=%f,dbzThresMin=%f,"
        "fringeDist=%f,nBinsGap=%i,nPointsIncludedMin=%i,nNeighborsMin=%i,"
        "nObsGapMin=%i,nAzimNeighborhood=%i,nRangNeighborhood=%i,nCountMin=%i,"
        "refracIndex=%f,cellStdDevMax=%f,absVDifMax=%f,vradMin=%f",

        alldata->options.azimMax,
        alldata->options.azimMin,
        alldata->options.layerThickness,
        alldata->options.nLayers,
        alldata->options.rangeMax,
        alldata->options.rangeMin,
        alldata->options.elevMax,
        alldata->options.elevMin,
        alldata->options.radarWavelength,
        alldata->options.useClutterMap,
        alldata->options.clutterMap,
        alldata->options.fitVrad,
        alldata->options.exportBirdProfileAsJSONVar,
        alldata->options.minNyquist,
        alldata->options.maxNyquistDealias,
        alldata->options.birdRadarCrossSection,
        alldata->options.stdDevMinBird,
        alldata->options.cellEtaMin,
        alldata->options.etaMax,
        alldata->options.dbzType,
        alldata->options.requireVrad,
        alldata->options.dealiasVrad,
        alldata->options.dealiasRecycle,
        alldata->options.dualPol,
	    alldata->options.singlePol,
        alldata->options.rhohvThresMin,
        alldata->options.resample,
        alldata->options.resampleRscale,
        alldata->options.resampleNbins,
        alldata->options.resampleNrays,
        alldata->options.mistNetNElevs,
        alldata->options.mistNetElevsOnly,
        alldata->options.useMistNet,
        alldata->options.mistNetPath,

        alldata->constants.areaCellMin,
        alldata->constants.cellClutterFractionMax,
        alldata->constants.chisqMin,
        alldata->options.clutterValueMin,
        alldata->options.dbzThresMin,
        alldata->constants.fringeDist,
        alldata->constants.nBinsGap,
        alldata->constants.nPointsIncludedMin,
        alldata->constants.nNeighborsMin,
        alldata->constants.nObsGapMin,
        alldata->constants.nAzimNeighborhood,
        alldata->constants.nRangNeighborhood,
        alldata->constants.nCountMin,
        alldata->constants.refracIndex,
        alldata->options.cellStdDevMax,
        alldata->constants.absVDifMax,
        alldata->constants.vradMin
    );

   
    if (scanUse == (vol2birdScanUse_t*) NULL){
        fprintf(stderr, "Error: no valid scans found in polar volume, aborting ...\n");
        return -1;
    }

    // Print warning missing rain specification
    if(!alldata->options.singlePol && !alldata->options.dualPol){
        fprintf(stderr,"Warning: neither single- nor dual-polarization precipitation filter selected by user, continuing in SINGLE polarization mode\n");
		alldata->options.singlePol = TRUE;
    }

    // Disable single pol rain filtering for S-band data when dual-pol moments are available
    if(alldata->options.radarWavelength > 7.5 && alldata->options.singlePol && alldata->options.dualPol){
        fprintf(stderr,"Warning: disabling single-polarization precipitation filter for S-band data, continuing in DUAL polarization mode\n");
		alldata->options.singlePol = FALSE;
    }

    // Print warning for S-band in single pol mode
    if(alldata->options.radarWavelength > 7.5 && !alldata->options.dualPol){
        fprintf(stderr,"Warning: using experimental SINGLE polarization mode on S-band data, results may be unreliable!\n");
    }

    // Print warning for MistNet mode
    if(alldata->options.useMistNet && (alldata->options.dualPol || alldata->options.singlePol)){
        fprintf(stderr,"Warning: using MistNet, disabling other segmentation methods\n");
        alldata->options.singlePol = FALSE;
        alldata->options.dualPol = FALSE;
    }

    // check that we are requesting the right number of elevation scans for MistNet segmentation model
    if(alldata->options.mistNetNElevs != MISTNET_N_ELEV){
        fprintf(stderr, "Error: MistNet segmentation model expects %i elevations, but %i are specified.\n", MISTNET_N_ELEV, alldata->options.mistNetNElevs);
        return -1;
    }
    
    // check that MistNet segmentation model can be found on disk
    if(alldata->options.useMistNet && !isRegularFile(alldata->options.mistNetPath)){
        fprintf(stderr, "Error: MistNet segmentation model '%s' not found.\n", alldata->options.mistNetPath);
        return -1;
    }

    // Print warning for mistnet mode
    if(alldata->options.useMistNet && alldata->options.radarWavelength < 7.5){
        fprintf(stderr,"Warning: MistNet segmentation model has been trained on S-band data, results at other radar wavelengths may be unreliable!\n");
    }

	
    // ------------------------------------------------------------- //
    //             lists of indices into the 'points' array:         //
    //          where each altitude layer's data starts and ends     //
    // ------------------------------------------------------------- //

    int iLayer;
    
    // pre-allocate the list with start-from indexes for each 
    // altitude bin in the profile
    alldata->points.indexFrom = (int*) malloc(sizeof(int) * alldata->options.nLayers);
    if (alldata->points.indexFrom == NULL) {
        fprintf(stderr,"Error pre-allocating array 'indexFrom'\n");
        return -1;
    }
    for (iLayer = 0; iLayer < alldata->options.nLayers; iLayer++) {
        alldata->points.indexFrom[iLayer] = 0;
    }

    // pre-allocate the list with end-before indexes for each 
    // altitude bin in the profile
    alldata->points.indexTo = (int*) malloc(sizeof(int) * alldata->options.nLayers);
    if (alldata->points.indexTo == NULL) {
        fprintf(stderr,"Error pre-allocating array 'indexTo'\n");
        return -1;
    }
    for (iLayer = 0; iLayer < alldata->options.nLayers; iLayer++) {
        alldata->points.indexTo[iLayer] = 0;
    }

    // pre-allocate the list containing TRUE or FALSE depending on the 
    // results of calculating iProfileType == 3, which are needed when
    // calculating iProfileType == 1
    alldata->misc.scatterersAreNotBirds = (int*) malloc(sizeof(int) * alldata->options.nLayers);
    if (alldata->misc.scatterersAreNotBirds == NULL) {
        fprintf(stderr,"Error pre-allocating array 'scatterersAreNotBirds'\n");
        return -1;
    }
    for (iLayer = 0; iLayer < alldata->options.nLayers; iLayer++) {
        alldata->misc.scatterersAreNotBirds[iLayer] = -1;
    }


    // for each altitude layer, you need to remember how many points 
    // were already written. This information is stored in the 
    // 'nPointsWritten' array
    alldata->points.nPointsWritten = (int*) malloc(sizeof(int) * alldata->options.nLayers);
    if (alldata->points.nPointsWritten == NULL) {
        fprintf(stderr,"Error pre-allocating array 'nPointsWritten'\n");
        return -1;
    }
    for (iLayer = 0; iLayer < alldata->options.nLayers; iLayer++) {
        alldata->points.nPointsWritten[iLayer] = 0;
    }


    // ------------------------------------------------------------- //
    //               information about the 'points' array            //
    // ------------------------------------------------------------- //

    alldata->points.nColsPoints = 10;
    alldata->points.nRowsPoints = detSvdfitArraySize(volume, scanUse, alldata);

    alldata->points.rangeCol = 0;
    alldata->points.azimAngleCol = 1;
    alldata->points.elevAngleCol = 2;
    alldata->points.dbzValueCol = 3;
    alldata->points.vradValueCol = 4;
    alldata->points.cellValueCol = 5;
    alldata->points.gateCodeCol = 6;
    alldata->points.nyquistCol = 7;
    alldata->points.vraddValueCol = 8;
    alldata->points.clutValueCol = 9;

    // pre-allocate the 'points' array (note it has 'nColsPoints'
    // pseudo-columns)
    alldata->points.points = (float*) malloc(sizeof(float) * alldata->points.nRowsPoints * alldata->points.nColsPoints);
    if (alldata->points.points == NULL) {
        fprintf(stderr,"Error pre-allocating array 'points'.\n"); 
        return -1;
    }

    int iRowPoints;
    int iColPoints;
        
    for (iRowPoints = 0; iRowPoints < alldata->points.nRowsPoints; iRowPoints++) {
        for (iColPoints = 0; iColPoints < alldata->points.nColsPoints; iColPoints++) {
            alldata->points.points[iRowPoints*alldata->points.nColsPoints + iColPoints] = NAN;
        }
    }

    // information about the flagfields of 'gateCode'
    
    alldata->flags.flagPositionStaticClutter = 0;
    alldata->flags.flagPositionDynamicClutter = 1;
    alldata->flags.flagPositionDynamicClutterFringe = 2;
    alldata->flags.flagPositionVradMissing = 3;
    alldata->flags.flagPositionDbzTooHighForBirds = 4;
    alldata->flags.flagPositionVradTooLow = 5;
    alldata->flags.flagPositionVDifMax = 6;
    alldata->flags.flagPositionAzimTooLow = 7;
    alldata->flags.flagPositionAzimTooHigh = 8;

    // segment precipitation using Mistnet deep convolutional neural net
    #ifdef MISTNET
    if(alldata->options.useMistNet){
        int result = segmentScansUsingMistnet(volume, scanUse, alldata);
        if (result < 0) return -1;
    }
    #endif

    // construct the 'points' array
    constructPointsArray(volume, scanUse, alldata);

    // classify the gates based on the data in 'points'
    classifyGatesSimple(alldata);


    // ------------------------------------------------------------- //
    //              information about the 'profile' array            //
    // ------------------------------------------------------------- //

    alldata->profiles.nProfileTypes = 3;
    alldata->profiles.nRowsProfile = alldata->options.nLayers;
    alldata->profiles.nColsProfile = 14; 
    
    // pre-allocate the array holding any profiled data (note it has 
    // 'nColsProfile' pseudocolumns):
    alldata->profiles.profile = (float*) malloc(sizeof(float) * alldata->profiles.nRowsProfile * alldata->profiles.nColsProfile);
    if (alldata->profiles.profile == NULL) {
        fprintf(stderr,"Error pre-allocating array 'profile'.\n"); 
        return -1;
    }

    // these next three variables are a quick fix
    alldata->profiles.profile1 = (float*) malloc(sizeof(float) * alldata->profiles.nRowsProfile * alldata->profiles.nColsProfile);
    if (alldata->profiles.profile1 == NULL) {
        fprintf(stderr,"Error pre-allocating array 'profile1'.\n"); 
        return -1;
    }
    alldata->profiles.profile2 = (float*) malloc(sizeof(float) * alldata->profiles.nRowsProfile * alldata->profiles.nColsProfile);
    if (alldata->profiles.profile2 == NULL) {
        fprintf(stderr,"Error pre-allocating array 'profile2'.\n"); 
        return -1;
    }
    alldata->profiles.profile3 = (float*) malloc(sizeof(float) * alldata->profiles.nRowsProfile * alldata->profiles.nColsProfile);
    if (alldata->profiles.profile3 == NULL) {
        fprintf(stderr,"Error pre-allocating array 'profile3'.\n"); 
        return -1;
    }

    int iRowProfile;
    int iColProfile;
        
    for (iRowProfile = 0; iRowProfile < alldata->profiles.nRowsProfile; iRowProfile++) {
        for (iColProfile = 0; iColProfile < alldata->profiles.nColsProfile; iColProfile++) {
            alldata->profiles.profile[iRowProfile*alldata->profiles.nColsProfile + iColProfile] = NODATA;
            alldata->profiles.profile1[iRowProfile*alldata->profiles.nColsProfile + iColProfile] = NODATA;
            alldata->profiles.profile2[iRowProfile*alldata->profiles.nColsProfile + iColProfile] = NODATA;
            alldata->profiles.profile3[iRowProfile*alldata->profiles.nColsProfile + iColProfile] = NODATA;
        }
    }

    alldata->profiles.iProfileTypeLast = -1;


 
    // ------------------------------------------------------------- //
    //              initialising rave profile fields                 //
    // ------------------------------------------------------------- //

    alldata->vp = RAVE_OBJECT_NEW(&VerticalProfile_TYPE);
        
    alldata->misc.initializationSuccessful = TRUE;

    if (alldata->options.printOptions == TRUE) {
        vol2birdPrintOptions(alldata);
    }
    
    if (alldata->options.printPointsArray == TRUE) {

        vol2birdPrintIndexArrays(alldata);
        vol2birdPrintPointsArray(alldata);

    }
    
    free(scanUse);

    return 0;

} // vol2birdSetUp


void vol2birdTearDown(vol2bird_t* alldata) {
    
    // ---------------------------------------------------------- //
    // free the memory that was previously allocated for vol2bird //
    // ---------------------------------------------------------- //

    if (alldata->misc.initializationSuccessful==FALSE) {
        fprintf(stderr,"You need to initialize vol2bird before you can use it. Aborting.\n");
        return;
    }

    // free the points array, the indexes into it, the counters, as well
    // as the profile data array
    free((void*) alldata->points.points);
    free((void*) alldata->profiles.profile);
    free((void*) alldata->profiles.profile1);
    free((void*) alldata->profiles.profile2);
    free((void*) alldata->profiles.profile3);
    free((void*) alldata->points.indexFrom);
    free((void*) alldata->points.indexTo);
    free((void*) alldata->points.nPointsWritten);
    free((void*) alldata->misc.scatterersAreNotBirds);
   
    // free all rave fields
    RAVE_OBJECT_RELEASE(alldata->vp);
 
    // free the memory that holds the user configurable options
    cfg_free(alldata->cfg);
    
    // reset this variable to its initial value
    alldata->misc.initializationSuccessful = FALSE;
    alldata->misc.loadConfigSuccessful = FALSE;

} // vol2birdTearDown



<|MERGE_RESOLUTION|>--- conflicted
+++ resolved
@@ -3399,11 +3399,7 @@
     // try to load the file using Rave
     // unfortunately this loads the entire file into memory,
     // but no other file type check function available in Rave.
-<<<<<<< HEAD
-    RaveIO_t* raveio = RaveIO_open(filename,0,NULL);
-=======
     RaveIO_t* raveio = RaveIO_open(filename, 0, NULL);
->>>>>>> 1d5482d3
 
     // check that a valid RaveIO_t pointer was returned
     if (raveio != (RaveIO_t*) NULL){
@@ -4455,11 +4451,7 @@
 
     for (int i=0; i<nInputFiles; i++){
         // read the file
-<<<<<<< HEAD
-        RaveIO_t* raveio = RaveIO_open(filenames[i],0,NULL);
-=======
         RaveIO_t* raveio = RaveIO_open(filenames[i], 0, NULL);
->>>>>>> 1d5482d3
 
         if(raveio == NULL){
             fprintf(stderr, "Warning: failed to read file %s in ODIM format, ignoring.\n", filenames[i]);
@@ -4578,11 +4570,7 @@
     goto done;
   }
 
-<<<<<<< HEAD
-  if (!RaveIO_load(result,0,NULL)) {
-=======
   if (!RaveIO_load(result, 0, NULL)) {
->>>>>>> 1d5482d3
     RAVE_WARNING0("Failed to load file");
     RAVE_OBJECT_RELEASE(result);
     goto done;
